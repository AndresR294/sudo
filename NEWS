<<<<<<< HEAD
=======
What's new in Sudo 1.9.13

 * Fixed a bug running relative commands via sudo when "log_subcmds"
   is enabled.  GitHub issue #194.

 * Fixed a signal handling bug when running sudo commands in a shell
   script.  Signals were not being forwarded to the command when
   the sudo process was not run in its own process group.

 * Fixed a bug in cvtsudoers' LDIF parsing when the file ends without
   a newline and a backslash is the last character of the file.

 * Fixed a potential use-after-free bug with cvtsudoers filtering.
   GitHub issue #198.

 * Added a reminder to the default lecture that the password will
   not echo. This line is only displayed when the pwfeedback option
   is disabled. GitHub issue #195.

 * Fixed potential memory leaks in error paths.  GitHub issues #199,
   #202.

 * Fixed potential NULL dereferences on memory allocation failure.
   GitHub issues #204, #211.

 * Sudo now uses C23-style attributes in function prototypes instead
   of gcc-style attributes if supported.

 * Added a new "list" pseudo-command in sudoers to allow a user to
   list another user's privileges.  Previously, only root or a user
   with the ability to run any command as either root or the target
   user on the current host could use the -U option.  This also
   includes a fix to the log entry when a user lacks permission to
   run "sudo -U otheruser -l command".  Previously, the logs would
   indicate that the user tried to run the actual command, now the
   log entry includes the list operation.

 * JSON logging now escapes control characters if they happen to
   appear in the command or environment.

 * New Albanian translation from translationproject.org.

 * Regular expressions in sudoers or logsrvd.conf may no longer
   contain consecutive repetition operators.  This is implementation-
   specific behavior according to POSIX, but some implementations
   will allocate excessive amounts of memory.  This mainly affects
   the fuzzers.

 * Sudo now builds AIX-style shared libraries and dynamic shared
   objects by default instead of svr4-style. This means that the
   default sudo plugins are now .a (archive) files that contain a
   .so shared object file instead of bare .so files.  This was done
   to improve compatibility with the AIX Freeware ecosystem,
   specifically, the AIX Freeware build of OpenSSL.  Sudo will still
   load svr4-style .so plugins and if a .so file is requested,
   either via sudo.conf or the sudoers file, and only the .a file
   is present, sudo will convert the path from plugin.so to
   plugin.a(plugin.so) when loading it.  This ensures compatibility
   with existing configurations.  To restore the old, pre-1.9.13
   behavior, run configure using the --with-aix-soname=svr4 option.

 * Sudo no longer checks the ownership and mode of the plugins that
   it loads.  Plugins are configured via either the sudo.conf or
   sudoers file which are trusted configuration files.  These checks
   suffered from time-of-check vs. time-of-use race conditions and
   complicate loading plugins that are not simple paths.  Ownership
   and mode checks are still performed when loading the sudo.conf
   and sudoers files, which do not suffer from race conditions.
   The sudo.conf "developer_mode" setting is no longer used.

 * Control characters in sudo log messages and "sudoreplay -l"
   output are now escaped in octal format.  Space characters in the
   command path are also escaped.  Command line arguments that
   contain spaces are surrounded by single quotes and any literal
   single quote or backslash characters are escaped with a backslash.
   This makes it possible to distinguish multiple command line
   arguments from a single argument that contains spaces.

 * Improved support for DragonFly BSD which uses a different struct
   procinfo than either FreeBSD or 4.4BSD.

 * Fixed a compilation error on Linux arm systems running older
   kernels that may not define EM_ARM in linux/elf-em.h.
   GitHub issue #232.

 * Fixed a compilation error when LDFLAGS contains -Wl,--no-undefined.
   Sudo will now link using -Wl,--no-undefined by default if possible.
   GitHub issue #234.

 * Fixed a bug executing a command with a very long argument vector
   when "log_subcmds" or "intercept" is enabled on a system where
   "intercept_type" is set to "trace".  GitHub issue #194.

 * When sudo is configured to run a command in a pseudo-terminal
   but the standard input is not connected to a terminal, the command
   will now be run as a background process.  This works around a
   problem running sudo commands in the background from a shell
   script where changing the terminal to raw mode could interfere
   with the interactive shell that ran the script.
   GitHub issue #237.

 * A missing include file in sudoers is no longer a fatal error
   unless the error_recovery plugin argument has been set to false.

>>>>>>> a80dcc6a
What's new in Sudo 1.9.12p2

 * Fixed a compilation error on Linux/aarch64.  GitHub issue #197.

 * Fixed a potential crash introduced in the fix for GitHub issue #134.
   If a user's sudoers entry did not have any RunAs user's set,
   running "sudo -U otheruser -l" would dereference a NULL pointer.

 * Fixed a bug introduced in sudo 1.9.12 that could prevent sudo
   from creating a I/O files when the "iolog_file" sudoers setting
   contains six or more Xs.

 * Fixed a compilation issue on AIX with the native compiler.
   GitHub issue #231.

 * Fixed CVE-2023-22809, a flaw in sudo's -e option (aka sudoedit)
   that could allow a malicious user with sudoedit privileges to
   edit arbitrary files.

What's new in Sudo 1.9.12p1

 * Sudo's configure script now does a better job of detecting when
   the -fstack-clash-protection compiler option does not work.
   GitHub issue #191.

 * Fixed CVE-2022-43995, a potential out-of-bounds write for passwords
   smaller than 8 characters when passwd authentication is enabled.
   This does not affect configurations that use other authentication
   methods such as PAM, AIX authentication or BSD authentication.

 * Fixed a build error with some configurations compiling host_port.c.

What's new in Sudo 1.9.12

 * Fixed a bug in the ptrace-based intercept mode where the current
   working directory could include garbage at the end.

 * Fixed a compilation error on systems that lack the stdint.h
   header.  Bug #1035

 * Fixed a bug when logging the command's exit status in intercept
   mode.  The wrong command could be logged with the exit status.

 * For ptrace-based intercept mode, sudo will now attempt to
   verify that the command path name, arguments and environment
   have not changed from the time when they were authorized by the
   security policy.  The new "intercept_verify" sudoers setting can
   be used to control this behavior.

 * Fixed running commands with a relative path (e.g. ./foo) in
   intercept mode.  Previously, this would fail if sudo's current
   working directory was different from that of the command.

 * Sudo now supports passing the execve(2) system call the NULL
   pointer for the `argv` and/or `envp` arguments when in intercept
   mode.  Linux treats a NULL pointer like an empty array.

 * The sudoers LDAP schema now allows sudoUser, sudoRunasUser and
   sudoRunasGroup to include UTF-8 characters, not just 7-bit ASCII.

 * Fixed a problem with "sudo -i" on SELinux when the target user's
   home directory is not searchable by sudo.  GitHub issue #160.

 * Neovim has been added to the list of visudo editors that support
   passing the line number on the command line.

 * Fixed a bug in sudo's SHA384 and SHA512 message digest padding.

 * Added a new "-N" (--no-update) command line option to sudo which
   can be used to prevent sudo from updating the user's cached
   credentials.  It is now possible to determine whether or not a
   user's cached credentials are currently valid by running:

	$ sudo -Nnv

   and checking the exit value.  One use case for this is to indicate
   in a shell prompt that sudo is "active" for the user.

 * PAM approval modules are no longer invoked when running sub-commands
   in intercept mode unless the "intercept_authenticate" option is set.
   There is a substantial performance penalty for calling into PAM
   for each command run.  PAM approval modules are still called for
   the initial command.

 * Intercept mode on Linux now uses process_vm_readv(2) and
   process_vm_writev(2) if available.

 * The XDG_CURRENT_DESKTOP environment variable is now preserved
   by default.  This makes it possible for graphical applications
   to choose the correct theme when run via sudo.

 * On 64-bit systems, if sudo fails to load a sudoers group plugin,
   it will use system-specific heuristics to try to locate a 64-bit
   version of the plugin.

 * The cvtsudoers manual now documents the JSON and CSV output
   formats.  GitHub issue #172.

 * Fixed a bug where sub-commands were not being logged to a remote
   log server when log_subcmds was enabled.  GitHub issue #174.

 * The new log_stdin, log_stdout, log_stderr, log_ttyin, and log_ttyout
   sudoers settings can be used to support more fine-grained I/O logging.
   The sudo front-end no longer allocates a pseudo-terminal when running
   a command if the I/O logging plugin requests logging of stdin, stdout,
   or stderr but not terminal input/output.

 * Quieted a libgcrypt run-time initialization warning.
   This fixes Debian bug #1019428 and Ubuntu bug #1397663.

 * Fixed a bug in visudo that caused literal backslashes to be removed
   from the EDITOR environment variable.  GitHub issue #179.

 * The sudo Python plugin now implements the "find_spec" method instead
   of the the deprecated "find_module".  This fixes a test failure when
   a newer version of setuptools that doesn't include "find_module" is
   found on the system.

 * Fixed a bug introduced in sudo 1.9.9 where sudo_logsrvd created
   the process ID file, usually /var/run/sudo/sudo_logsrvd.pid, as
   a directory instead of a plain file.  The same bug could result
   in I/O log directories that end in six or more X's being created
   literally in addition to the name being used as a template for
   the mkdtemp(3) function.

 * Fixed a long-standing bug where a sudoers rule with a command
   line argument of "", which indicates the command may be run with
   no arguments, would also match a literal "" on the command line.
   GitHub issue #182.

 * Added the -I option to visudo which only edits the main sudoers
   file.  Include files are not edited unless a syntax error is found.

 * Fixed "sudo -l -U otheruser" output when the runas list is empty.
   Previously, sudo would list the invoking user instead of the
   list user.  GitHub issue #183.

 * Fixed the display of command tags and options in "sudo -l" output
   when the RunAs user or group changes.  A new line is started for
   RunAs changes which means we need to display the command tags
   and options again.  GitHub issue #184.

 * The sesh helper program now uses getopt_long(3) to parse the
   command line options.

 * The embedded copy of zlib has been updated to version 1.2.13.

 * Fixed a bug that prevented event log data from being sent to the
   log server when I/O logging was not enabled.  This only affected
   systems without PAM or configurations where the pam_session and
   pam_setcred options were disabled in the sudoers file.

 * Fixed a bug where "sudo -l" output included a carriage return
   after the newline.  This is only needed when displaying to a
   terminal in raw mode.  Bug #1042.

What's new in Sudo 1.9.11p3

 * Fixed "connection reset" errors on AIX when running shell scripts
   with the "intercept" or "log_subcmds" sudoers options enabled.
   Bug #1034.

 * Fixed very slow execution of shell scripts when the "intercept"
   or "log_subcmds" sudoers options are set on systems that enable
   Nagle's algorithm on the loopback device, such as AIX.
   Bug #1034.

What's new in Sudo 1.9.11p2

 * Fixed a compilation error on Linux/x86_64 with the x32 ABI.

 * Fixed a regression introduced in 1.9.11p1 that caused a warning
   when logging to sudo_logsrvd if the command returned no output.

What's new in Sudo 1.9.11p1

 * Correctly handle EAGAIN in the I/O read/right events.  This fixes
   a hang seen on some systems when piping a large amount of data
   through sudo, such as via rsync.  Bug #963.

 * Changes to avoid implementation or unspecified behavior when
   bit shifting signed values in the protobuf library.

 * Fixed a compilation error on Linux/aarch64.

 * Fixed the configure check for seccomp(2) support on Linux.

 * Corrected the EBNF specification for tags in the sudoers manual
   page.  GitHub issue #153.

What's new in Sudo 1.9.11

 * Fixed a crash in the Python module with Python 3.9.10 on some
   systems.  Additionally, "make check" now passes for Python 3.9.10.

 * Error messages sent via email now include more details, including
   the file name and the line number and column of the error.
   Multiple errors are sent in a single message.  Previously, only
   the first error was included.

 * Fixed logging of parse errors in JSON format.  Previously,
   the JSON logger would not write entries unless the command and
   runuser were set.  These may not be known at the time a parse
   error is encountered.

 * Fixed a potential crash parsing sudoers lines larger than twice
   the value of LINE_MAX on systems that lack the getdelim() function.

 * The tests run by "make check" now unset the LANGUAGE environment
   variable.  Otherwise, localization strings will not match if
   LANGUAGE is set to a non-English locale.  Bug #1025.

 * The "starttime" test now passed when run under Debian faketime.
   Bug #1026.

 * The Kerberos authentication module now honors the custom password
   prompt if one has been specified.

 * The embedded copy of zlib has been updated to version 1.2.12.

 * Updated the version of libtool used by sudo to version 2.4.7.

 * Sudo now defines _TIME_BITS to 64 on systems that define __TIMESIZE
   in the header files (currently only GNU libc).  This is required
   to allow the use of 64-bit time values on some 32-bit systems.

 * Sudo's "intercept" and "log_subcmds" options no longer force the
   command to run in its own pseudo-terminal.  It is now also
   possible to intercept the system(3) function.

 * Fixed a bug in sudo_logsrvd when run in store-first relay mode
   where the commit point messages sent by the server were incorrect
   if the command was suspended or received a window size change
   event.

 * Fixed a potential crash in sudo_logsrvd when the "tls_dhparams"
   configuration setting was used.

 * The "intercept" and "log_subcmds" functionality can now use
   ptrace(2) on Linux systems that support seccomp(2) filtering.
   This has the advantage of working for both static and dynamic
   binaries and can work with sudo's SELinux RBAC mode.  The following
   architectures are currently supported: i386, x86_64, aarch64,
   arm, mips (log_subcmds only), powerpc, riscv, and s390x.  The
   default is to use ptrace(2) where possible; the new "intercept_type"
   sudoers setting can be used to explicitly set the type.

 * New Georgian translation from translationproject.org.

 * Fixed creating packages on CentOS Stream.

 * Fixed a bug in the intercept and log_subcmds support where
   the execve(2) wrapper was using the current environment instead
   of the passed environment pointer.  Bug #1030.

 * Added AppArmor integration for Linux.  A sudoers rule can now
   specify an APPARMOR_PROFILE option to run a command confined by
   the named AppArmor profile.

 * Fixed parsing of the "server_log" setting in sudo_logsrvd.conf.
   Non-paths were being treated as paths and an actual path was
   treated as an error.

What's new in Sudo 1.9.10

 * Added new "log_passwords" and "passprompt_regex" sudoers options.
   If "log_passwords" is disabled, sudo will attempt to prevent passwords
   from being logged.  If sudo detects any of the regular expressions in
   the "passprompt_regex" list in the terminal output, sudo will log '*'
   characters instead of the terminal input until a newline or carriage
   return is found in the input or an output character is received.

 * Added new "log_passwords" and "passprompt_regex" settings to
   sudo_logsrvd that operate like the sudoers options when logging
   terminal input.

 * Fixed several few bugs in the cvtsudoers utility when merging
   multiple sudoers sources.

 * Fixed a bug in sudo_logsrvd when parsing the sudo_logsrvd.conf
   file, where the "retry_interval" in the [relay] section was not
   being recognized.

 * Restored the pre-1.9.9 behavior of not performing authentication
   when sudo's -n option is specified.  A new "noninteractive_auth"
   sudoers option has been added to enable PAM authentication in
   non-interactive mode.  GitHub issue #131.

 * On systems with /proc, if the /proc/self/stat (Linux) or
   /proc/pid/psinfo (other systems) file is missing or invalid,
   sudo will now check file descriptors 0-2 to determine the user's
   terminal.  Bug #1020.

 * Fixed a compilation problem on Debian kFreeBSD.  Bug #1021.

 * Fixed a crash in sudo_logsrvd when running in relay mode if
   an alert message is received.

 * Fixed an issue that resulting in "problem with defaults entries"
   email to be sent if a user ran sudo when the sudoers entry in
   the nsswitch.conf file includes "sss" but no sudo provider is
   configured in /etc/sssd/sssd.conf.  Bug #1022.

 * Updated the warning displayed when the invoking user is not
   allowed to run sudo.  If sudo has been configured to send mail
   on failed attempts (see the mail_* flags in sudoers), it will
   now print "This incident has been reported to the administrator."
   If the "mailto" or "mailerpath" sudoers settings are disabled,
   the message will not be printed and no mail will be sent.
   GitHub issue #48.

 * Fixed a bug where the user-specified command timeout was not
   being honored if the sudoers rule did not also specify a timeout.

 * Added support for using POSIX extended regular expressions in
   sudoers rules.  A command and/or arguments in sudoers are treated
   as a regular expression if they start with a '^' character and
   end with a '$'.  The command and arguments are matched separately,
   either one (or both) may be a regular expression.
   Bug #578, GitHub issue #15.

 * A user may now only run "sudo -U otheruser -l" if they have a
   "sudo ALL" privilege where the RunAs user contains either "root"
   or "otheruser".  Previously, having "sudo ALL" was sufficient,
   regardless of the RunAs user.  GitHub issue #134.

 * The sudo lecture is now displayed immediately before the password
   prompt.  As a result, sudo will no longer display the lecture
   unless the user needs to enter a password.  Authentication methods
   that don't interact with the user via a terminal do not trigger
   the lecture.

 * Sudo now uses its own closefrom() emulation on Linux systems.
   The glibc version may not work in a chroot jail where /proc is
   not available.  If close_range(2) is present, it will be used
   in preference to /proc/self/fd.

What's new in Sudo 1.9.9

 * Sudo can now be built with OpenSSL 3.0 without generating warnings
   about deprecated OpenSSL APIs.

 * A digest can now be specified along with the "ALL" command in
   the LDAP and SSSD back-ends.  Sudo 1.9.0 introduced support for
   this in the sudoers file but did not include corresponding changes
   for the other back-ends.

 * visudo now only warns about an undefined alias or a cycle in an
   alias once for each alias.
 
 * The sudoRole cn was truncated by a single character in warning messages.
   GitHub issue #115.

 * The cvtsudoers utility has new --group-file and --passwd-file options
   to use a custom passwd or group file when the --match-local option is
   also used.

 * The cvtsudoers utility can now filter or match based on a command.

 * The cvtsudoers utility can now produce output in csv (comma-separated
   value) format.  This can be used to help generate entitlement reports.

 * Fixed a bug in sudo_logsrvd that could result in the connection being
   dropped for very long command lines.

 * Fixed a bug where sudo_logsrvd would not accept a restore point
   of zero.

 * Fixed a bug in visudo where the value of the "editor" setting was not
   used if it did not match the user's EDITOR environment variable.
   This was only a problem if the "env_editor" setting was not enabled.
   Bug #1000.

 * Sudo now builds with the -fcf-protection compiler option and the
   "-z now" linker option if supported.

 * The output of "sudoreplay -l" now more closely matches the
   traditional sudo log format.

 * The sudo_sendlog utility will now use the full contents of the log.json
   file, if present.  This makes it possible to send sudo-format I/O logs
   that use the newer log.json format to sudo_logsrvd without losing any
   information.

 * Fixed compilation of the arc4random_buf() replacement on systems with
   arc4random() but no arc4random_buf().  Bug #1008.

 * Sudo now uses its own getentropy() by default on Linux.  The GNU libc
   version of getentropy() will fail on older kernels that don't support
   the getrandom() system call.

 * It is now possible to build sudo with WolfSSL's OpenSSL compatibility
   layer by using the --enable-wolfssl configure option.

 * Fixed a bug related to Daylight Saving Time when parsing timestamps
   in Generalized Time format.  This affected the NOTBEFORE and
   NOTAFTER options in sudoers.  Bug #1006

 * Added the -O and -P options to visudo, which can be used to check
   or set the owner and permissions.  This can be used in conjunction
   with the -c option to check that the sudoers file ownership and
   permissions are correct.  Bug #1007.

 * It is now possible to set resource limits in the sudoers file itself.
   The special values "default" and "user" refer to the default system
   limit and invoking user limit respectively.  The core dump size limit
   is now set to 0 by default unless overridden by the sudoers file.

 * The cvtsudoers utility can now merge multiple sudoers sources into
   a single, combined sudoers file.  If there are conflicting entries,
   cvtsudoers will attempt to resolve them but manual intervention
   may be required.  The merging of sudoers rules is currently fairly
   simplistic but will be improved in a future release.

 * Sudo was parsing but not applying the "deref" and "tls_reqcert"
   ldap.conf settings.  This meant the options were effectively
   ignored which broke dereferencing of aliases in LDAP.  Bug #1013.

 * Clarified in the sudo man page that the security policy may
   override the user's PATH environment variable.  Bug #1014.

 * When sudo is run in non-interactive mode (with the -n option), it
   will now attempt PAM authentication and only exit with an error
   if user interaction is required.  This allows PAM modules that
   don't interact with the user to succeed.  Previously, sudo
   would not attempt authentication if the -n option was specified.
   Bug #956 and GitHub issue #83.

 * Fixed a regression introduced in version 1.9.1 when sudo is
   built with the --with-fqdn configure option.  The local host
   name was being resolved before the sudoers file was processed,
   making it impossible to disable DNS lookups by negating the
   "fqdn" sudoers option.  Bug #1016.

 * Added support for negated sudoUser attributes in the LDAP and
   SSSD sudoers back ends.  A matching sudoUser that is negated
   will cause the sudoRole containing it to be ignored.

 * Fixed a bug where the stack resource limit could be set to a
   value smaller than that of the invoking user and not be reset
   before the command was run.  Bug #1017.

What's new in Sudo 1.9.8p2

 * Fixed a potential out-of-bounds read with "sudo -i" when the
   target user's shell is bash.  This is a regression introduced
   in sudo 1.9.8.  Bug #998.

 * sudo_logsrvd now only sends a log ID for first command of a session.
   There is no need to send the log ID for each sub-command.

 * Fixed a few minor memory leaks in intercept mode.

 * Fixed a problem with sudo_logsrvd in relay mode if "store_first"
   was enabled when handling sub-commands.  A new zero-length journal
   file was created for each sub-command instead of simply using
   the existing journal file.

 * Fixed a bug where sudoedit would fail if one of the directories
   in the path to be edited had the immutable flag set (BSD, Linux
   or macOS).  GitHub issue #122.

What's new in Sudo 1.9.8p1

 * Fixed support for passing a prompt (sudo -p) or a login class
   (sudo -c) on the command line.  This is a regression introduced
   in sudo 1.9.8.  Bug #993.

 * Fixed a crash with "sudo ALL" rules in the LDAP and SSSD back-ends.
   This is a regression introduced in sudo 1.9.8.  Bug #994.

 * Fixed a compilation error when the --enable-static-sudoers configure
   option was specified.  This is a regression introduced in sudo
   1.9.8 caused by a symbol clash with the intercept and log server
   protobuf functions.

What's new in Sudo 1.9.8

 * It is now possible to transparently intercepting sub-commands
   executed by the original command run via sudo.  Intercept support
   is implemented using LD_PRELOAD (or the equivalent supported by
   the system) and so has some limitations.  The two main limitations
   are that only dynamic executables are supported and only the
   execl, execle, execlp, execv, execve, execvp, and execvpe library
   functions are currently intercepted. Its main use case is to
   support restricting privileged shells run via sudo.

   To support this, there is a new "intercept" Defaults setting and
   an INTERCEPT command tag that can be used in sudoers.  For example:

    Cmnd_Alias SHELLS=/bin/bash, /bin/sh, /bin/csh, /bin/ksh, /bin/zsh
    Defaults!SHELLS intercept

   would cause sudo to run the listed shells in intercept mode.
   This can also be set on a per-rule basis.  For example:

    Cmnd_Alias SHELLS=/bin/bash, /bin/sh, /bin/csh, /bin/ksh, /bin/zsh
    chuck ALL = INTERCEPT: SHELLS

   would only apply intercept mode to user "chuck" when running one
   of the listed shells.

   In intercept mode, sudo will not prompt for a password before
   running a sub-command and will not allow a set-user-ID or
   set-group-ID program to be run by default.  The new
   intercept_authenticate and intercept_allow_setid sudoers settings
   can be used to change this behavior.

 * The new "log_subcmds" sudoers setting can be used to log additional
   commands run in a privileged shell.  It uses the same mechanism as
   the intercept support described above and has the same limitations.

 * The new "log_exit_status" sudoers setting can be used to log
   the exit status commands run via sudo.  This is also a corresponding
   "log_exit" setting in the sudo_logsrvd.conf eventlog stanza.
 
 * Support for logging sudo_logsrvd errors via syslog or to a file.
   Previously, most sudo_logsrvd errors were only visible in the
   debug log.

 * Better diagnostics when there is a TLS certificate validation error.

 * Using the "+=" or "-=" operators in a Defaults setting that takes
   a string, not a list, now produces a warning from sudo and a
   syntax error from inside visudo.

 * Fixed a bug where the "iolog_mode" setting in sudoers and sudo_logsrvd
   had no effect when creating I/O log parent directories if the I/O log
   file name ended with the string "XXXXXX".

 * Fixed a bug in the sudoers custom prompt code where the size
   parameter that was passed to the strlcpy() function was incorrect.
   No overflow was possible since the correct amount of memory was
   already pre-allocated.

 * The mksigname and mksiglist helper programs are now built with
   the host compiler, not the target compiler, when cross-compiling.
   Bug #989.

 * Fixed compilation error when the --enable-static-sudoers configure
   option was specified.  This was due to a typo introduced in sudo
   1.9.7.  GitHub PR #113.

What's new in Sudo 1.9.7p2

 * When formatting JSON output, octal numbers are now stored as
   strings, not numbers.  The JSON spec does not actually support
   octal numbers with a '0' prefix.

 * Fixed a compilation issue on Solaris 9.

 * Sudo now can handle the getgroups() function returning a different
   number of groups for subsequent invocations.  GitHub PR #106.

 * When loading a Python plugin, python_plugin.so now verifies
   that the module loaded matches the one we tried to load.  This
   allows sudo to display a more useful error message when trying
   to load a plugin with a name that conflicts with a Python module
   installed in the system location.

 * Sudo no longer sets the the open files resource limit to "unlimited"
   while it runs.  This avoids a problem where sudo's closefrom()
   emulation would need to close a very large number of descriptors
   on systems without a way to determine which ones are actually open.

 * Sudo now includes a configure check for va_copy or __va_copy and
   only defines its own version if the configure test fails.

 * Fixed a bug in sudo's utmp file handling which prevented old
   entries from being reused.  As a result, the utmp (or utmpx)
   file was appended to unnecessarily.  GitHub PR #108.

 * Fixed a bug introduced in sudo 1.9.7 that prevented sudo_logsrvd
   from accepting TLS connections when OpenSSL is used.  Bug #988.

What's new in Sudo 1.9.7p1

 * Fixed an SELinux sudoedit bug when the edited temporary file
   could not be opened.  The sesh helper would still be run even
   when there are no temporary files available to install.

 * Fixed a compilation problem on FreeBSD.

 * The sudo_noexec.so file is now built as a module on all systems
   other than macOS.  This makes it possible to use other libtool
   implementations such as slibtool.  On macOS shared libraries and
   modules are not interchangeable and the version of libtool shipped
   with sudo must be used.

 * Fixed a few bugs in the getgrouplist() emulation on Solaris when
   reading from the local group file.

 * Fixed a bug in sudo_logsrvd that prevented periodic relay server
   connection retries from occurring in "store_first" mode.

 * Disabled the nss_search()-based getgrouplist() emulation on HP-UX
   due to a crash when the group source is set to "compat" in
   /etc/nsswitch.conf.  This is probably due to a mismatch between
   include/compat/nss_dbdefs.h and what HP-UX uses internally.  On
   HP-UX we now just cycle through groups the slow way using
   getgrent().  Bug #978.

What's new in Sudo 1.9.7

 * The "fuzz" Makefile target now runs all the fuzzers for 8192
   passes (can be overridden via the FUZZ_RUNS variable).  This makes
   it easier to run the fuzzers in-tree.  To run a fuzzer indefinitely,
   set FUZZ_RUNS=-1, e.g. "make FUZZ_RUNS=-1 fuzz".

 * Fixed fuzzing on FreeBSD where the ld.lld linker returns an
   error by default when a symbol is multiply-defined.

 * Added support for determining local IPv6 addresses on systems
   that lack the getifaddrs() function.  This now works on AIX,
   HP-UX and Solaris (at least).  Bug #969.

 * Fixed a bug introduced in sudo 1.9.6 that caused "sudo -V" to
   report a usage error.  Also, when invoked as sudoedit, sudo now
   allows a more restricted set of options that matches the usage
   statement and documentation.  GitHub issue #95.

 * Fixed a crash in sudo_sendlog when the specified certificate
   or key does not exist or is invalid.  Bug #970

 * Fixed a compilation error when sudo is configured with the
   --disable-log-client option.

 * Sudo's limited support for SUCCESS=return entries in nsswitch.conf
   is now documented.  Bug #971.

 * Sudo now requires autoconf 2.70 or higher to regenerate the
   configure script.  Bug #972.

 * sudo_logsrvd now has a relay mode which can be used to create
   a hierarchy of log servers.  By default, when a relay server is
   defined, messages from the client are forwarded immediately to
   the relay.  However, if the "store_first" setting is enabled,
   the log will be stored locally until the command completes and
   then relayed.  Bug #965.

 * Sudo now links with OpenSSL by default if it is available unless
   the --disable-openssl configure option is used or both the
   --disable-log-client and --disable-log-server configure options
   are specified.

 * Fixed configure's Python version detection when the version minor
   number is more than a single digit, for example Python 3.10.

 * The sudo Python module tests now pass for Python 3.10.

 * Sudo will now avoid changing the datasize resource limit
   as long as the existing value is at least 1GB.  This works around
   a problem on 64-bit HP-UX where it is not possible to exactly
   restore the original datasize limit.  Bug #973.

 * Fixed a race condition that could result in a hang when sudo is
   executed by a process where the SIGCHLD handler is set to SIG_IGN.
   This fixes the bug described by GitHub PR #98.

 * Fixed an out-of-bounds read in sudoedit and visudo when the
   EDITOR, VISUAL or SUDO_EDITOR environment variables end in an
   unescaped backslash.  Also fixed the handling of quote characters
   that are escaped by a backslash.  GitHub issue #99.

 * Fixed a bug that prevented the "log_server_verify" sudoers option
   from taking effect.

 * The sudo_sendlog utility has a new -s option to cause it to stop
   sending I/O records after a user-specified elapsed time.  This
   can be used to test the I/O log restart functionality of sudo_logsrvd.

 * Fixed a crash introduced in sudo 1.9.4 in sudo_logsrvd when
   attempting to restart an interrupted I/O log transfer.

 * The TLS connection timeout in the sudoers log client was previously
   hard-coded to 10 seconds.  It now uses the value of log_server_timeout.

 * The configure script now outputs a summary of the user-configurable
   options at the end, separate from output of configure script tests.
   Bug #820.

 * Corrected the description of which groups may be specified via the
   -g option in the Runas_Spec section.  Bug #975.

What's new in Sudo 1.9.6p1

 * Fixed a regression introduced in sudo 1.9.6 that resulted in an
   error message instead of a usage message when sudo is run with
   no arguments.

What's new in Sudo 1.9.6

 * Fixed a sudo_sendlog compilation problem with the AIX xlC compiler.

 * Fixed a regression introduced in sudo 1.9.4 where the
   --disable-root-mailer configure option had no effect.

 * Added a --disable-leaks configure option that avoids some
   memory leaks on exit that would otherwise occur.  This is intended
   to be used with development tools that measure memory leaks.  It
   is not safe to use in production at this time.

 * Plugged some memory leaks identified by oss-fuzz and ASAN.

 * Fixed the handling of sudoOptions for an LDAP sudoRole that
   contains multiple sudoCommands.  Previously, some of the options
   would only be applied to the first sudoCommand.

 * Fixed a potential out of bounds read in the parsing of NOTBEFORE
   and NOTAFTER sudoers command options (and their LDAP equivalents).

 * The parser used for reading I/O log JSON files is now more
   resilient when processing invalid JSON.

 * Fixed typos that prevented "make uninstall" from working.
   GitHub issue #87.

 * Fixed a regression introduced in sudo 1.9.4 where the last line
   in a sudoers file might not have a terminating NUL character
   added if no newline was present.

 * Integrated oss-fuzz and LLVM's libFuzzer with sudo.  The new
   --enable-fuzzer configure option can be combined with the
   --enable-sanitizer option to build sudo with fuzzing support.
   Multiple fuzz targets are available for fuzzing different parts
   of sudo.  Fuzzers are built and tested via "make fuzz" or as part
   of "make check" (even when sudo is not built with fuzzing support).
   Fuzzing support currently requires the LLVM clang compiler (not gcc).

 * Fixed the --enable-static-sudoers configure option.
   GitHub issue #92.

 * Fixed a potential out of bounds read sudo when is run by a user
   with more groups than the value of "max_groups" in sudo.conf.

 * Added an "admin_flag" sudoers option to make the use of the
   ~/.sudo_as_admin_successful file configurable on systems where
   sudo is build with the --enable-admin-flag configure option.
   This mostly affects Ubuntu and its derivatives.  GitHub issue #56.

 * The "max_groups" setting in sudo.conf is now limited to 1024.
   This setting is obsolete and should no longer be needed.

 * Fixed a bug in the tilde expansion of "CHROOT=dir" and "CWD=dir"
   sudoers command options.  A path "~/foo" was expanded to
   "/home/userfoo" instead of "/home/user/foo".  This also affects
   the runchroot and runcwd Defaults settings.

 * Fixed a bug on systems without a native getdelim(3) function
   where very long lines could cause parsing of the sudoers file
   to end prematurely.  Bug #960.

 * Fixed a potential integer overflow when converting the
   timestamp_timeout and passwd_timeout sudoers settings to a
   timespec struct.

 * The default for the "group_source" setting in sudo.conf is now
   "dynamic" on macOS.  Recent versions of macOS do not reliably
   return all of a user's non-local groups via getgroups(2), even
   when _DARWIN_UNLIMITED_GETGROUPS is defined.  Bug #946.

 * Fixed a potential use-after-free in the PAM conversation function.
   Bug #967.

 * Fixed potential redefinition of sys/stat.h macros in sudo_compat.h.
   Bug #968.

What's new in Sudo 1.9.5p2

 * Fixed sudo's setprogname(3) emulation on systems that don't
   provide it.

 * Fixed a problem with the sudoers log server client where a partial
   write to the server could result the sudo process consuming large
   amounts of CPU time due to a cycle in the buffer queue. Bug #954.

 * Added a missing dependency on libsudo_util in libsudo_eventlog.
   Fixes a link error when building sudo statically.

 * The user's KRB5CCNAME environment variable is now preserved when
   performing PAM authentication.  This fixes GSSAPI authentication
   when the user has a non-default ccache.

 * When invoked as sudoedit, the same set of command line options
   are now accepted as for "sudo -e".  The -H and -P options are
   now rejected for sudoedit and "sudo -e" which matches the sudo
   1.7 behavior.  This is part of the fix for CVE-2021-3156.

 * Fixed a potential buffer overflow when unescaping backslashes
   in the command's arguments.  Normally, sudo escapes special
   characters when running a command via a shell (sudo -s or sudo
   -i).  However, it was also possible to run sudoedit with the -s
   or -i flags in which case no escaping had actually been done,
   making a buffer overflow possible.  This fixes CVE-2021-3156.

What's new in Sudo 1.9.5p1

 * Fixed a regression introduced in sudo 1.9.5 where the editor run
   by sudoedit was set-user-ID root unless SELinux RBAC was in use.
   The editor is now run with the user's real and effective user-IDs.

What's new in Sudo 1.9.5

 * Fixed a crash introduced in 1.9.4 when running "sudo -i" as an
   unknown user.  This is related to but distinct from Bug #948.

 * If the "lecture_file" setting is enabled in sudoers, it must now
   refer to a regular file or a symbolic link to a regular file.

 * Fixed a potential use-after-free bug in sudo_logsrvd when the
   server shuts down if there are existing connections from clients
   that are only logging events and not session I/O data.

 * Fixed a buffer size mismatch when serializing the list of IP
   addresses for configured network interfaces.  This bug is not
   actually exploitable since the allocated buffer is large enough
   to hold the list of addresses.

 * If sudo is executed with a name other than "sudo" or "sudoedit",
   it will now fall back to "sudo" as the program name.  This affects
   warning, help and usage messages as well as the matching of Debug
   lines in the /etc/sudo.conf file.  Previously, it was possible
   for the invoking user to manipulate the program name by setting
   argv[0] to an arbitrary value when executing sudo.

 * Sudo now checks for failure when setting the close-on-exec flag
   on open file descriptors.  This should never fail but, if it
   were to, there is the possibility of a file descriptor leak to
   a child process (such as the command sudo runs).

 * Fixed CVE-2021-23239, a potential information leak in sudoedit
   that could be used to test for the existence of directories not
   normally accessible to the user in certain circumstances.  When
   creating a new file, sudoedit checks to make sure the parent
   directory of the new file exists before running the editor.
   However, a race condition exists if the invoking user can replace
   (or create) the parent directory.  If a symbolic link is created
   in place of the parent directory, sudoedit will run the editor
   as long as the target of the link exists.  If the target of the
   link does not exist, an error message will be displayed.  The
   race condition can be used to test for the existence of an
   arbitrary directory.  However, it _cannot_ be used to write to
   an arbitrary location.

 * Fixed CVE-2021-23240, a flaw in the temporary file handling of
   sudoedit's SELinux RBAC support.  On systems where SELinux is
   enabled, a user with sudoedit permissions may be able to set the
   owner of an arbitrary file to the user-ID of the target user.
   On Linux kernels that support "protected symlinks", setting
   /proc/sys/fs/protected_symlinks to 1 will prevent the bug from
   being exploited.  For more information see
   https://www.sudo.ws/alerts/sudoedit_selinux.html.

 * Added writability checks for sudoedit when SELinux RBAC is in use.
   This makes sudoedit behavior consistent regardless of whether
   or not SELinux RBAC is in use.  Previously, the "sudoedit_checkdir"
   setting had no effect for RBAC entries.

 * A new sudoers option "selinux" can be used to disable sudo's
   SELinux RBAC support.

 * Quieted warnings from PVS Studio, clang analyzer, and cppcheck.
   Added suppression annotations for PVS Studio false positives.

What's new in Sudo 1.9.4p2

 * Fixed a bug introduced in sudo 1.9.4p1 which could lead to a crash
   if the sudoers file contains a runas user-specific Defaults entry.
   Bug #951.

What's new in Sudo 1.9.4p1

 * Sudo on macOS now supports users with more than 16 groups without
   needing to set "group_source" to "dynamic" in /etc/sudo.conf.
   Previously, only the first 15 were used when matching group-based
   rules in sudoers.  Bug #946.

 * Fixed a regression introduced in version 1.9.4 where sudo would
   not build when configured using the --without-sendmail option.
   Bug #947.

 * Fixed a problem where if I/O logging was disabled and sudo was
   unable to connect to sudo_logsrvd, the command would still be
   allowed to run even when the "ignore_logfile_errors" sudoers
   option was enabled.

 * Fixed a crash introduced in version 1.9.4 when attempting to run
   a command as a non-existent user.  Bug #948.

 * The installed sudo.conf file now has the default sudoers Plugin
   lines commented out.  This fixes a potential conflict when there
   is both a system-installed version of sudo and a user-installed
   version.  GitHub issue #75.

 * Fixed a regression introduced in sudo 1.9.4 where sudo would run
   the command as a child process even when a pseudo-terminal was
   not in use and the "pam_session" and "pam_setcred" options were
   disabled.  GitHub issue #76.

 * Fixed a regression introduced in sudo 1.8.9 where the "closefrom"
   sudoers option could not be set to a value of 3.  Bug #950.

What's new in Sudo 1.9.4

 * The sudoers parser will now detect when an upper-case reserved
   word is used when declaring an alias.  Now instead of "syntax
   error, unexpected CHROOT, expecting ALIAS" the message will be
   "syntax error, reserved word CHROOT used as an alias name".
   Bug #941.

 * Better handling of sudoers files without a final newline.
   The parser now adds a newline at end-of-file automatically which
   removes the need for special cases in the parser.

 * Fixed a regression introduced in sudo 1.9.1 in the sssd back-end
   where an uninitialized pointer could be freed on an error path.
   GitHub issue #67.

 * The core logging code is now shared between sudo_logsrvd and
   the sudoers plugin.

 * JSON log entries sent to syslog now use "minimal" JSON which
   skips all non-essential white space.

 * The sudoers plugin can now produce JSON-formatted logs.  The
   "log_format" sudoers option can be used to select sudo or json
   format logs.  The default is sudo format logs.

 * The sudoers plugin and visudo now display the column number in
   syntax error messages in addition to the line number.  Bug #841.

 * If I/O logging is not enabled but "log_servers" is set, the
   sudoers plugin will now log accept events to sudo_logsrvd.
   Previously, the accept event was only sent when I/O logging was
   enabled.  The sudoers plugin now sends reject and alert events too.

 * The sudo logsrv protocol has been extended to allow an AlertMessage
   to contain an optional array of InfoMessage, as AcceptMessage
   and RejectMessage already do.

 * Fixed a bug in sudo_logsrvd where receipt of SIGHUP would result
   in duplicate entries in the debug log when debugging was enabled.

 * The visudo utility now supports EDITOR environment variables
   that use single or double quotes in the command arguments.
   Bug #942.

 * The PAM session modules now run when sudo is set-user-ID root,
   which allows a module to determine the original user-ID.
   Bug #944.

 * Fixed a regression introduced in sudo 1.8.24 in the LDAP back-end
   where sudoNotBefore and sudoNotAfter were applied even when the
   SUDOERS_TIMED setting was not present in ldap.conf.  Bug #945.

 * Sudo packages for macOS 11 now contain universal binaries that
   support both Intel and Apple Silicon CPUs.

 * For sudo_logsrvd, an empty value for the "pid_file" setting in
   sudo_logsrvd.conf will now disable the process ID file.

What's new in Sudo 1.9.3p1

 * Fixed a regression introduced in sudo 1.9.3 where the configure
   script would not detect the crypt(3) function if it was present
   in the C library, not an additional library.

 * Fixed a regression introduced in sudo 1.8.23 with shadow passwd
   file authentication on OpenBSD.  BSD authentication was not
   affected.

 * Sudo now logs when a user-specified command-line option is
   rejected by a sudoers rule.  Previously, these conditions were
   written to the audit log, but the default sudo log file.  Affected
   command line arguments include -C (--close-from), -D (--chdir),
   -R (--chroot), -g (--group) and -u (--user).

What's new in Sudo 1.9.3

 * sudoedit will now prompt the user before overwriting an existing
   file with one that is zero-length after editing.  Bug #922.

 * Fixed building the Python plugin on systems with a compiler that
   doesn't support symbol hiding.

 * Sudo now uses a linker script to hide symbols even when the
   compiler supports symbol hiding.  This should make it easier to
   detect omissions in the symbol exports file, regardless of the
   platform.

 * Fixed the libssl dependency in Debian packages for older releases
   that use libssl1.0.0.

 * Sudo and visudo now provide more detailed messages when a syntax
   error is detected in sudoers.  The offending line and token are
   now displayed.  If the parser was generated by GNU bison,
   additional information about what token was expected is also
   displayed.  Bug #841.

 * Sudoers rules must now end in either a newline or the end-of-file.
   Previously, it was possible to have multiple rules on a single
   line, separated by white space.  The use of an end-of-line
   terminator makes it possible to display accurate error messages.

 * Sudo no longer refuses to run if a syntax error in the sudoers
   file is encountered.  The entry with the syntax error will be
   discarded and sudo will continue to parse the file.  This makes
   recovery from a syntax error less painful on systems where sudo
   is the primary method of superuser access.  The historic behavior
   can be restored by add "error_recovery=false" to the sudoers
   plugin's optional arguments in sudo.conf.  Bug #618.

 * Fixed the sample_approval plugin's symbol exports file for systems
   where the compiler doesn't support symbol hiding.

 * Fixed a regression introduced in sudo 1.9.1 where arguments to
   the "sudoers_policy" plugin in sudo.conf were not being applied.
   The sudoers file is now parsed by the "sudoers_audit" plugin,
   which is loaded implicitly when "sudoers_policy" is listed in
   sudo.conf.  Starting with sudo 1.9.3, if there are plugin arguments
   for "sudoers_policy" but "sudoers_audit" is not listed, those
   arguments will be applied to "sudoers_audit" instead.

 * The user's resource limits are now passed to sudo plugins in
   the user_info[] list.  A plugin cannot determine the limits
   itself because sudo changes the limits while it runs to prevent
   resource starvation.

 * It is now possible to set the working directory or change the
   root directory on a per-command basis using the CWD and CHROOT
   options.  CWD and CHROOT are now reserved words in sudoers--they
   can no longer be used as alias names.  There are also new Defaults
   settings, runchroot and runcwd, that can be used to set the
   working directory or root directory on a more global basis.

 * New -D (--chdir) and -R (--chroot) command line options can be
   used to set the working directory or root directory if the sudoers
   file allows it.  This functionality is not enabled by default
   and must be explicitly enabled in the sudoers file.

 * Fixed a regression introduced in sudo 1.9.1 where the sudoers_audit
   symbol could not be resolved when sudo is configured with the
   --enable-static-sudoers option.  Bug #936 and GitHub issue #61.

What's new in Sudo 1.9.2

 * Fixed package builds on RedHat Enterprise Linux 8.

 * The configure script now uses pkg-config to find the openssl
   cflags and libs where possible.

 * The contents of the log.json I/O log file is now documented in
   the sudoers manual.

 * The sudoers plugin now properly exports the sudoers_audit symbol
   on systems where the compiler lacks symbol visibility controls.
   This caused a regression in 1.9.1 where a successful sudo command
   was not logged due to the missing audit plugin.  Bug #931.

 * Fixed a regression introduced in 1.9.1 that can result in crash
   when there is a syntax error in the sudoers file.  Bug #934.

What's new in Sudo 1.9.1

 * Fixed an AIX-specific problem when I/O logging was enabled.
   The terminal device was not being properly set to raw mode.
   Bug #927.

 * Corrected handling of sudo_logsrvd connections without associated
   I/O log data.  This fixes support for RejectMessage as well as
   AcceptMessage when the expect_iobufs flag is not set.

 * Added an "iolog_path" entry to the JSON-format event log produced
   by sudo_logsrvd.  Previously, it was only possible to determine
   the I/O log file an event belonged to using sudo-format logs.

 * Fixed the bundle IDs for sudo-logsrvd and sudo-python macOS packages.

 * I/O log files produced by the sudoers plugin now clear the write
   bits on the I/O log timing file when the log is complete.  This
   is consistent with how sudo_logsrvd indicates that a log is
   complete.

 * The sudoreplay utility has a new "-F" (follow) command line
   option to allow replaying a session that is still in progress,
   similar to "tail -f".

 * The @include and @includedir directives can be used in sudoers
   instead of #include and #includedir.  In addition, include paths
   may now have embedded white space by either using a double-quoted
   string or escaping the space characters with a backslash.

 * Fixed some Solaris 11.4 compilation errors.

 * When running a command in a pty, sudo will no longer try to
   suspend itself if the user's tty has been revoked (for instance
   when the parent ssh daemon is killed).  This fixes a bug where
   sudo would continuously suspend the command (which would succeed),
   then suspend itself (which would fail due to the missing tty)
   and then resume the command.

 * If sudo's event loop fails due to the tty being revoked, remove
   the user's tty events and restart the event loop (once).  This
   fixes a problem when running "sudo reboot" in a pty on some
   systems.  When the event loop exited unexpectedly, sudo would
   kill the command running in the pty, which in the case of "reboot",
   could lead to the system being in a half-rebooted state.

 * Fixed a regression introduced in sudo 1.8.23 in the LDAP and
   SSSD back-ends where a missing sudoHost attribute was treated
   as an "ALL" wildcard value.  A sudoRole with no sudoHost attribute
   is now ignored as it was prior to version 1.8.23.

 * The audit plugin API has been changed slightly.  The sudo front-end
   now audits an accept event itself after all approval plugins are
   run and the I/O logging plugins (if any) are opened.  This makes
   it possible for an audit plugin to only log a single overall
   accept event if desired.

 * The sudoers plugin can now be loaded as an audit plugin.  Logging
   of successful commands is now performed in the audit plugin's
   accept function.  As a result, commands are now only logged if
   allowed by sudoers and all approval plugins.  Commands rejected
   by an approval plugin are now also logged by the sudoers plugin.

 * Romanian translation for sudo and sudoers from translationproject.org.

 * Fixed a regression introduced in sudo 1.9.0 where sudoedit did
   not remove its temporary files after installing them.  Bug #929.

 * Fixed a regression introduced in sudo 1.9.0 where the iolog_file
   setting in sudoers and sudo_logsrvd.conf caused an error if the
   file name ended in six or more X's.

What's new in Sudo 1.9.0

 * Fixed a test failure in the strsig_test regress test on FreeBSD.

 * The maximum length of a conversation reply has been increased
   from 255 to 1023 characters.  This allows for longer user passwords.
   Bug #860.

 * Sudo now includes a logging daemon, sudo_logsrvd, which can be
   used to implement centralized logging of I/O logs.  TLS connections
   are supported when sudo is configured with the --enable-openssl
   option.  For more information, see the sudo_logsrvd, logsrvd.conf
   and sudo_logsrv.proto manuals as well as the log_servers setting
   in the sudoers manual.

   The --disable-log-server and --disable-log-client configure
   options can be used to disable building the I/O log server and/or
   remote I/O log support in the sudoers plugin.

 * The new sudo_sendlog utility can be used to test sudo_logsrvd
   or send existing sudo I/O logs to a centralized server.

 * It is now possible to write sudo plugins in Python 3 when sudo
   is configured with the --enable-python option.  See the
   sudo_plugin_python manual for details.

   Sudo 1.9.0 comes with several Python example plugins that get
   installed sudo's examples directory.

   The sudo blog article "What's new in sudo 1.9: Python"
   (https://blog.sudo.ws/posts/2020/01/whats-new-in-sudo-1.9-python/)
   includes a simple tutorial on writing python plugins.

 * Sudo now supports an "audit" plugin type.  An audit plugin
   receives accept, reject, exit and error messages and can be used
   to implement custom logging that is independent of the underlying
   security policy.   Multiple audit plugins may be specified in
   the sudo.conf file.  A sample audit plugin is included that
   writes logs in JSON format.

 * Sudo now supports an "approval" plugin type.  An approval plugin
   is run only after the main security policy (such as sudoers) accepts
   a command to be run.  The approval policy may perform additional
   checks, potentially interacting with the user.  Multiple approval
   plugins may be specified in the sudo.conf file.  Only if all
   approval plugins succeed will the command be allowed.

 * Sudo's -S command line option now causes the sudo conversation
   function to write to the standard output or standard error instead
   of the terminal device.

 * Fixed a bug where if a #include or #includedir directive was the
   last line in sudoers and there was no final newline character, it
   was silently ignored.  Bug #917.

 * It is now possible to use "Cmd_Alias" instead of "Cmnd_Alias" for
   people who find the former more natural.

 * The new "pam_ruser" and "pam_rhost" sudoers settings can be used
   to enable or disable setting the PAM remote user and/or host
   values during PAM session setup.

 * More than one SHA-2 digest may now be specified for a single
   command.  Multiple digests must be separated by a comma.

 * It is now possible to specify a SHA-2 digest in conjunction with
   the "ALL" reserved word in a command specification.  This allows
   one to give permission to run any command that matches the
   specified digest, regardless of its path.

 * Sudo and sudo_logsrvd now create an extended I/O log info file
   in JSON format that contains additional information about the
   command that was run, such as the host name.  The sudoreplay
   utility uses this file in preference to the legacy log file.

 * The sudoreplay utility can now match on a host name in list mode.
   The list output also now includes the host name if one is present
   in the log file.

 * For "sudo -i", if the target user's home directory does not
   exist, sudo will now warn about the problem but run the command
   in the current working directory.  Previously, this was a fatal
   error.  Debian bug #598519.

 * The command line arguments in the SUDO_COMMAND environment
   variable are now truncated at 4096 characters.  This avoids an
   "Argument list too long" error when executing a command with a
   large number of arguments.  Bug #923 (Debian bug #596631).

 * Sudo now properly ends the PAM transaction when the user
   authenticates successfully but sudoers denies the command.
   Debian bug #669687.

 * The sudoers grammar in the manual now indicates that "sudoedit"
   requires one or more arguments.  Debian bug #571621.

 * When copying the edited files to the original path, sudoedit now
   allocates any additional space needed before writing.  Previously,
   it could truncate the destination file if the file system was
   full.  Bug #922.

 * Fixed an issue where PAM session modules could be called with
   the wrong user name when multiple users in the passwd database
   share the the same user-ID.  Debian bug #734752.

 * Sudo command line options that take a value may only be specified
   once.  This is to help guard against problems caused by poorly
   written scripts that invoke sudo with user-controlled input.
   Bug #924.

What's new in Sudo 1.8.31p1

 * Sudo once again ignores a failure to restore the RLIMIT_CORE
   resource limit, as it did prior to version 1.8.29.  Linux
   containers don't allow RLIMIT_CORE to be set back to RLIM_INFINITY
   if we set the limit to zero, even for root, which resulted in a
   warning from sudo.

What's new in Sudo 1.8.31

 * Fixed CVE-2019-18634, a buffer overflow when the "pwfeedback"
   sudoers option is enabled on systems with uni-directional pipes.

 * The "sudoedit_checkdir" option now treats a user-owned directory
   as writable, even if it does not have the write bit set at the
   time of check.  Symbolic links will no longer be followed by
   sudoedit in any user-owned directory.  Bug #912

 * Fixed sudoedit on macOS 10.15 and above where the root file system
   is mounted read-only.  Bug #913.

 * Fixed a crash introduced in sudo 1.8.30 when suspending sudo
   at the password prompt.  Bug #914.

 * Fixed compilation on systems where the mmap MAP_ANON flag
   is not available.  Bug #915.

What's new in Sudo 1.8.30

 * Fixed a warning on macOS introduced in sudo 1.8.29 when sudo
   attempts to set the open file limit to unlimited.  Bug #904.

 * Sudo now closes file descriptors before changing uids.  This
   prevents a non-root process from interfering with sudo's ability
   to close file descriptors on systems that support the prlimit(2)
   system call.

 * Sudo now treats an attempt to run "sudo sudoedit" as simply
   "sudoedit".  If the sudoers file contains a fully-qualified path
   to sudoedit, sudo will now treat it simply as "sudoedit" (with
   no path).  Visudo will will now treat a fully-qualified path
   to sudoedit as an error.  Bug #871.

 * Fixed a bug introduced in sudo 1.8.28 where sudo would warn about
   a missing /etc/environment file on AIX and Linux when PAM is not
   enabled.  Bug #907

 * Fixed a bug on Linux introduced in sudo 1.8.29 that prevented
   the askpass program from running due to an unlimited stack size
   resource limit.  Bug #908.

 * If a group provider plugin has optional arguments, the argument list
   passed to the plugin is now NULL terminated as per the documentation.

 * The user's time stamp file is now only updated if both authentication
   and approval phases succeed.  This is consistent with the behavior
   of sudo prior to version 1.8.23.  Bug #910

 * The new allow_unknown_runas_id sudoers setting can be used to
   enable or disable the use of unknown user or group IDs.  Previously,
   sudo would always allow unknown user or group IDs if the sudoers
   entry permitted it, including via the "ALL" alias.  As of sudo
   1.8.30, the admin must explicitly enable support for unknown IDs.

 * The new runas_check_shell sudoers setting can be used to require
   that the runas user have a shell listed in the /etc/shells file.
   On many systems, users such as "bin", do not have a valid shell
   and this flag can be used to prevent commands from being run as
   those users.

 * Fixed a problem restoring the SELinux tty context during reboot
   if mctransd is killed before sudo finishes.  GitHub issue #17.

 * Fixed an intermittent warning on NetBSD when sudo restores the
   initial stack size limit.

What's new in Sudo 1.8.29

 * The cvtsudoers command will now reject non-LDIF input when converting
   from LDIF format to sudoers or JSON formats.

 * The new log_allowed and log_denied sudoers settings make it possible
   to disable logging and auditing of allowed and/or denied commands.

 * The umask is now handled differently on systems with PAM or login.conf.
   If the umask is explicitly set in sudoers, that value is used regardless
   of what PAM or login.conf may specify.  However, if the umask is not
   explicitly set in sudoers, PAM or login.conf may now override the default
   sudoers umask.  Bug #900.

 * For "make install", the sudoers file is no longer checked for syntax
   errors when DESTDIR is set.  The default sudoers file includes the
   contents of /etc/sudoers.d which may not be readable as non-root.
   Bug #902.

 * Sudo now sets most resource limits to their maximum value to avoid
   problems caused by insufficient resources, such as an inability to
   allocate memory or open files and pipes.

 * Fixed a regression introduced in sudo 1.8.28 where sudo would refuse
   to run if the parent process was not associated with a session.
   This was due to sudo passing a session ID of -1 to the plugin.

What's new in Sudo 1.8.28p1

 * The fix for Bug #869 caused "sudo -v" to prompt for a password
   when "verifypw" is set to "all" (the default) and all of the
   user's sudoers entries are marked with NOPASSWD.  Bug #901.

What's new in Sudo 1.8.28

 * Sudo will now only set PAM_TTY to the empty string when no
   terminal is present on Solaris and Linux.  This workaround is
   only needed on those systems which may have PAM modules that
   misbehave when PAM_TTY is not set.

 * The mailerflags sudoers option now has a default value even if
   sendmail support was disabled at configure time.  Fixes a crash
   when the mailerpath sudoers option is set but mailerflags is not.
   Bug #878.

 * Sudo will now filter out last login messages on HP-UX unless it
   a shell is being run via "sudo -s" or "sudo -i".  Otherwise,
   when trusted mode is enabled, these messages will be displayed
   for each command.

 * On AIX, when the user's password has expired and PAM is not in use,
   sudo will now allow the user to change their password.
   Bug #883.

 * Sudo has a new -B command line option that will ring the terminal
   bell when prompting for a password.

 * Sudo no longer refuses to prompt for a password when it cannot
   determine the user's terminal as long as it can open /dev/tty.
   This allows sudo to function on systems where /proc is unavailable,
   such as when running in a chroot environment.

 * The "env_editor" sudoers flag is now on by default.  This makes
   source builds more consistent with the packages generated by
   sudo's mkpkg script.

 * Sudo no longer ships with pre-formatted copies of the manual pages.
   These were included for systems like IRIX that don't ship with an
   nroff utility.  There are now multiple Open Source nroff replacements
   so this should no longer be an issue.

 * Fixed a bad interaction with configure's --prefix and
   --disable-shared options.  Bug #886.

 * More verbose error message when a password is required and no terminal
   is present.  Bug #828.

 * Command tags, such as NOPASSWD, are honored when a user tries to run a
   command that is allowed by sudoers but which does not actually
   exist on the file system.  Bug #888.

 * Asturian translation for sudoers from translationproject.org.

 * I/O log timing files now store signal suspend and resume information
   in the form of a signal name instead of a number.

 * Fixed a bug introduced in 1.8.24 that prevented sudo from honoring
   the value of "ipa_hostname" from sssd.conf, if specified, when
   matching the host name.

 * Fixed a bug introduced in 1.8.21 that prevented the core dump
   resource limit set in the pam_limits module from taking effect.
   Bug #894.

 * Fixed parsing of double-quoted Defaults group and netgroup bindings.

 * The user ID is now used when matching sudoUser attributes in LDAP.
   Previously, the user name, group name and group IDs were used
   when matching but not the user ID.

 * Sudo now writes PAM messages to the user's terminal, if available,
   instead of the standard output or standard error.  This prevents
   PAM output from being intermixed with that of the command when
   output is sent to a file or pipe.  Bug #895.

 * Sudoedit now honors the umask and umask_override settings in sudoers.
   Previously, the user's umask was used as-is.

 * Fixed a bug where the terminal's file context was not restored
   when using SELinux RBAC.  Bug #898.

 * Fixed CVE-2019-14287, a bug where a sudo user may be able to
   run a command as root when the Runas specification explicitly
   disallows root access as long as the ALL keyword is listed first.

What's new in Sudo 1.8.27

 * On HP-UX, sudo will now update the utmps file when running a command
   in a pseudo-tty.  Previously, only the utmp and utmpx files were
   updated.

 * Nanosecond precision file time stamps are now supported in HP-UX.

 * Fixes and clarifications to the sudo plugin documentation.

 * The sudo manuals no longer require extensive post-processing to
   hide system-specific features.  Conditionals in the roff source
   are now used instead.  This fixes corruption of the sudo manual
   on systems without BSD login classes.  Bug #861.

 * If an I/O logging plugin is configured but the plugin does not
   actually log any I/O, sudo will no longer force the command to
   be run in a pseudo-tty.

 * The fix for bug #843 in sudo 1.8.24 was incomplete.  If the
   user's password was expired or needed to be updated, but no sudo
   password was required, the PAM handle was freed too early,
   resulting in a failure when processing PAM session modules.

 * In visudo, it is now possible to specify the path to sudoers
   without using the -f option.  Bug #864.

 * Fixed a bug introduced in sudo 1.8.22 where the utmp (or utmpx)
   file would not be updated when a command was run in a pseudo-tty.
   Bug #865.

 * Sudo now sets the silent flag when opening the PAM session except
   when running a shell via "sudo -s" or "sudo -i".  This prevents
   the pam_lastlog module from printing the last login information
   for each sudo command.  Bug #867.

 * Fixed the default AIX hard resource limit for the maximum number
   of files a user may have open.  If no hard limit for "nofiles"
   is explicitly set in /etc/security/limits, the default should
   be "unlimited".  Previously, the default hard limit was 8196.

What's new in Sudo 1.8.26

 * Fixed a bug in cvtsudoers when converting to JSON format when
   alias expansion is enabled. Bug #853.

 * Sudo no long sets the USERNAME environment variable when running
   commands. This is a non-standard environment variable that was
   set on some older Linux systems.

 * Sudo now treats the LOGNAME and USER environment variables (as
   well as the LOGIN variable on AIX) as a single unit.  If one is
   preserved or removed from the environment using env_keep, env_check
   or env_delete, so is the other.

 * Added support for OpenLDAP's TLS_REQCERT setting in ldap.conf.

 * Sudo now logs when the command was suspended and resumed in the
   I/O logs.  This information is used by sudoreplay to skip the
   time suspended when replaying the session unless the new -S flag
   is used.

 * Fixed documentation problems found by the igor utility.  Bug #854.

 * Sudo now prints a warning message when there is an error or end
   of file while reading the password instead of exiting silently.

 * Fixed a bug in the sudoers LDAP back-end parsing the command_timeout,
   role, type, privs and limitprivs sudoOptions.  This also affected
   cvtsudoers conversion from LDIF to sudoers or JSON.

 * Fixed a bug that prevented timeout settings in sudoers from
   functioning unless a timeout was also specified on the command
   line.

 * Asturian translation for sudo from translationproject.org.

 * When generating LDIF output, cvtsudoers can now be configured
   to pad the sudoOrder increment such that the start order is used
   as a prefix.  Bug #856.

 * Fixed a bug introduced in sudo 1.8.25 that prevented sudo from
   properly setting the user's groups on AIX.  Bug #857.

 * If the user specifies a group via sudo's -g option that matches
   any of the target user's groups, it is now allowed even if no
   groups are present in the Runas_Spec.  Previously, it was only
   allowed if it matched the target user's primary group.

 * The sudoers LDAP back-end now supports negated sudoRunAsUser and
   sudoRunAsGroup entries.

 * Sudo now provides a proper error message when the "fqdn" sudoers
   option is set and it is unable to resolve the local host name.
   Bug #859.

 * Portuguese translation for sudo and sudoers from translationproject.org.

 * Sudo now includes sudoers LDAP schema for the on-line configuration
   supported by OpenLDAP.

What's new in Sudo 1.8.25p1

 * Fixed a bug introduced in sudo 1.8.25 that caused a crash on
   systems that have the poll() function but not the ppoll() function.
   Bug #851.

What's new in Sudo 1.8.25

 * Fixed a bug introduced in sudo 1.8.20 that broke formatting of
   I/O log timing file entries on systems without a C99-compatible
   snprintf() function.  Our replacement snprintf() doesn't support
   floating point so we can't use the "%f" format directive.

 * I/O log timing file entries now use a monotonic timer and include
   nanosecond precision.  A monotonic timer that does not increment
   while the system is sleeping is used where available.

 * Fixed a bug introduced in sudo 1.8.24 where sudoNotAfter in the LDAP
   back-end was not being properly parsed.  Bug #845.

 * When sudo runs a command in a pseudo-terminal, the follower
   device is now closed in the main process immediately after
   starting the monitor process.  This removes the need for an
   AIX-specific workaround that was added in sudo 1.8.24.

 * Added support for monotonic timers on HP-UX.

 * Fixed a bug displaying timeout values the "sudo -V" output.
   The value displayed was 3600 times the actual value.  Bug #846.

 * Fixed a build issue on AIX 7.1 BOS levels that include memset_s()
   and define rsize_t in string.h.  Bug #847.

 * The testsudoers utility now supports querying an LDIF-format
   policy.

 * Sudo now sets the LOGIN environment variable to the same value as
   LOGNAME on AIX systems.  Bug #848.

 * Fixed a regression introduced in sudo 1.8.24 where the LDAP and
   SSSD back-ends evaluated the rules in reverse sudoOrder.  Bug #849.

What's new in Sudo 1.8.24

 * The LDAP and SSS back-ends now use the same rule evaluation code
   as the sudoers file back-end.  This builds on the work in sudo
   1.8.23 where the formatting functions for "sudo -l" output were
   shared.  The handling of negated commands in SSS and LDAP is
   unchanged.

 * Fixed a regression introduced in 1.8.23 where "sudo -i" could
   not be used in conjunction with --preserve-env=VARIABLE.  Bug #835.

 * cvtsudoers can now parse base64-encoded attributes in LDIF files.

 * Random insults are now more random.

 * Fixed the noexec wordexp(3) test on FreeBSD.

 * Added SUDO_CONV_PREFER_TTY flag for conversation function to
   tell sudo to try writing to /dev/tty first. Can be used in
   conjunction with SUDO_CONV_INFO_MSG and SUDO_CONV_ERROR_MSG.

 * Sudo now supports an arbitrary number of groups per user on
   Solaris.  Previously, only the first 64 groups were found.
   This should remove the need to set "max_groups" in sudo.conf.

 * Fixed typos in the OpenLDAP sudo schema.  Bugs #839 and #840.

 * Fixed a race condition when building with parallel make.
   Bug #842.

 * Fixed a duplicate free when netgroup_base in ldap.conf is set
   to an invalid value.

 * Fixed a bug introduced in sudo 1.8.23 on AIX that could prevent
   local users and groups from being resolved properly on systems
   that have users stored in NIS, LDAP or AD.

 * Added a workaround for an AIX bug exposed by a change in sudo
   1.8.23 that prevents the terminal mode from being restored when
   I/O logging is enabled.

 * On systems using PAM, sudo now ignores the PAM_NEW_AUTHTOK_REQD
   and PAM_AUTHTOK_EXPIRED errors from PAM account management if
   authentication is disabled for the user.  This fixes a regression
   introduced in sudo 1.8.23.  Bug #843.

 * Fixed an ambiguity in the sudoers manual in the description and
   definition of User, Runas, Host, and Cmnd Aliases.  Bug #834.

 * Fixed a bug that resulted in only the first window size change
   event being logged.

 * Fixed a bug on HP-UX systems introduced in sudo 1.8.22 that
   caused sudo to prompt for a password every time when tty-based
   time stamp files were in use.

 * Fixed a compilation problem on systems that define O_PATH or
   O_SEARCH in fnctl.h but do not define O_DIRECTORY.  Bug #844.

What's new in Sudo 1.8.23

 * PAM account management modules and BSD auth approval modules are
   now run even when no password is required.

 * For kernel-based time stamps, if no terminal is present, fall
   back to parent-pid style time stamps.

 * The new cvtsudoers utility replaces both the "sudoers2ldif" script
   and the "visudo -x" functionality.  It can read a file in either
   sudoers or LDIF format and produce JSON, LDIF or sudoers output.
   It is also possible to filter the generated output file by user,
   group or host name.

 * The file, ldap and sss sudoers back-ends now share a common set
   of formatting functions for "sudo -l" output, which is also used
   by the cvtsudoers utility.

 * The /run directory is now used in preference to /var/run if it
   exists. Bug #822.

 * More accurate descriptions of the --with-rundir and --with-vardir
   configure options.  Bug #823.

 * The setpassent() and setgroupent() functions are now used on systems
   that support them to keep the passwd and group database open.
   Sudo performs a lot of passwd and group lookups so it can be
   beneficial to avoid opening and closing the files each time.

 * The new case_insensitive_user and case_insensitive_group sudoers
   options can be used to control whether sudo does case-sensitive
   matching of users and groups in sudoers.  Case insensitive
   matching is now the default.

 * Fixed a bug on some systems where sudo could hang on command
   exit when I/O logging was enabled.  Bug #826.

 * Fixed the build-time process start time test on Linux when the
   test is run from within a container.  Bug #829.

 * When determining which temporary directory to use, sudoedit now
   checks the directory for writability before using it.  Previously,
   sudoedit only performed an existence check.  Bug #827.

 * Sudo now includes an optional set of Monty Python-inspired insults.

 * Fixed the execution of scripts with an associated digest (checksum)
   in sudoers on FreeBSD systems.  FreeBSD does not have a proper
   /dev/fd directory mounted by default and its fexecve(2) is not
   fully POSIX compliant when executing scripts.  Bug #831.

 * Chinese (Taiwan) translation for sudo from translationproject.org.

What's new in Sudo 1.8.22

 * Commands run in the background from a script run via sudo will
   no longer receive SIGHUP when the parent exits and I/O logging
   is enabled.  Bug #502

 * A particularly offensive insult is now disabled by default.
   Bug #804

 * The description of "sudo -i" now correctly documents that
   the "env_keep" and "env_check" sudoers options are applied to
   the environment.  Bug #806

 * Fixed a crash when the system's host name is not set.
   Bug #807

 * The sudoers2ldif script now handles #include and #includedir
   directives.

 * Fixed a bug where sudo would silently exit when the command was
   not allowed by sudoers and the "passwd_tries" sudoers option
   was set to a value less than one.

 * Fixed a bug with the "listpw" and "verifypw" sudoers options and
   multiple sudoers sources.  If the option is set to "all", a
   password should be required unless none of a user's sudoers
   entries from any source require authentication.

 * Fixed a bug with the "listpw" and "verifypw" sudoers options in
   the LDAP and SSSD back-ends.  If the option is set to "any", and
   the entry contained multiple rules, only the first matching rule
   was checked.  If an entry contained more than one matching rule
   and the first rule required authentication but a subsequent rule
   did not, sudo would prompt for a password when it should not have.

 * When running a command as the invoking user (not root), sudo
   would execute the command with the same group vector it was
   started with.  Sudo now executes the command with a new group
   vector based on the group database which is consistent with
   how su(1) operates.

 * Fixed a double free in the SSSD back-end that could occur when
   ipa_hostname is present in sssd.conf and is set to an unqualified
   host name.

 * When I/O logging is enabled, sudo will now write to the terminal
   even when it is a background process.  Previously, sudo would
   only write to the tty when it was the foreground process when
   I/O logging was enabled.  If the TOSTOP terminal flag is set,
   sudo will suspend the command (and then itself) with the SIGTTOU
   signal.

 * A new "authfail_message" sudoers option that overrides the
   default "N incorrect password attempt(s)".

 * An empty sudoRunAsUser attribute in the LDAP and SSSD back-ends
   will now match the invoking user.  This is more consistent with
   how an empty runas user in the sudoers file is treated.

 * Documented that in check mode, visudo does not check the owner/mode
   on files specified with the -f flag.  Bug #809.

 * It is now an error to specify the runas user as an empty string
   on the command line.  Previously, an empty runas user was treated
   the same as an unspecified runas user.  Bug #817.

 * When "timestamp_type" option is set to "tty" and a terminal is
   present, the time stamp record will now include the start time
   of the session leader.  When the "timestamp_type" option is set
   to "ppid" or when no terminal is available, the start time of
   the parent process is used instead.  This significantly reduces
   the likelihood of a time stamp record being re-used when a user
   logs out and back in again.  Bug #818.

 * The sudoers time stamp file format is now documented in the new
   sudoers_timestamp manual.

 * The "timestamp_type" option now takes a "kernel" value on OpenBSD
   systems.  This causes the tty-based time stamp to be stored in
   the kernel instead of on the file system.  If no tty is present,
   the time stamp is considered to be invalid.

 * Visudo will now use the SUDO_EDITOR environment variable (if
   present) in addition to VISUAL and EDITOR.

What's new in Sudo 1.8.21p2

 * Fixed a bug introduced in version 1.8.21 which prevented sudo
   from using the PAM-supplied prompt.  Bug #799

 * Fixed a bug introduced in version 1.8.21 which could result in
   sudo hanging when running commands that exit quickly.  Bug #800

 * Fixed a bug introduced in version 1.8.21 which prevented the
   command from being run when the password was read via an external
   program using the askpass interface.  Bug #801

What's new in Sudo 1.8.21p1

 * On systems that support both PAM and SIGINFO, the main sudo
   process will no longer forward SIGINFO to the command if the
   signal was generated from the keyboard.  The command will have
   already received SIGINFO since it is part of the same process
   group so there's no need for sudo to forward it.  This is
   consistent with the handling of SIGINT, SIGQUIT and SIGTSTP.
   Bug #796

 * If SUDOERS_SEARCH_FILTER in ldap.conf does not specify a value,
   the LDAP search expression used when looking up netgroups and
   non-Unix groups had a syntax error if a group plugin was not
   specified.

 * "sudo -U otheruser -l" will now have an exit value of 0 even
   if "otheruser" has no sudo privileges.  The exit value when a
   user attempts to lists their own privileges or when a command
   is specified is unchanged.

 * Fixed a regression introduced in sudo 1.8.21 where sudoreplay
   playback would hang for I/O logs that contain terminal input.

 * Sudo 1.8.18 contained an incomplete fix for the matching of
   entries in the LDAP and SSSD back-ends when a sudoRunAsGroup is
   specified but no sudoRunAsUser is present in the sudoRole.

What's new in Sudo 1.8.21

 * The path that sudo uses to search for terminal devices can now
   be configured via the new "devsearch" Path setting in sudo.conf.

 * It is now possible to preserve bash shell functions in the
   environment when the "env_reset" sudoers setting is disabled by
   removing the "*=()*" pattern from the env_delete list.

 * A change made in sudo 1.8.15 inadvertently caused sudoedit to
   send itself SIGHUP instead of exiting when the editor returns
   an error or the file was not modified.

 * Sudoedit now uses an exit code of zero if the file was not
   actually modified.  Previously, sudoedit treated a lack of
   modifications as an error.

 * When running a command in a pseudo-tty (pty), sudo now copies a
   subset of the terminal flags to the new pty.  Previously, all
   flags were copied, even those not appropriate for a pty.

 * Fixed a problem with debug logging in the sudoers I/O logging
   plugin.

 * Window size change events are now logged to the policy plugin.
   On xterm and compatible terminals, sudoreplay is now capable of
   resizing the terminal to match the size of the terminal the
   command was run on.  The new -R option can be used to disable
   terminal resizing.

 * Fixed a bug in visudo where a newly added file was not checked
   for syntax errors.  Bug #791.

 * Fixed a bug in visudo where if a syntax error in an include
   directory (like /etc/sudoers.d) was detected, the edited version
   was left as a temporary file instead of being installed.

 * On PAM systems, sudo will now treat "username's Password:" as
   a standard password prompt.  As a result, the SUDO_PROMPT
   environment variable will now override "username's Password:"
   as well as the more common "Password:".  Previously, the
   "passprompt_override" Defaults setting would need to be set for
   SUDO_PROMPT to override a prompt of "username's Password:".

 * A new "syslog_pid" sudoers setting has been added to include
   sudo's process ID along with the process name when logging via
   syslog.  Bug #792.

 * Fixed a bug introduced in sudo 1.8.18 where a command would
   not be terminated when the I/O logging plugin returned an error
   to the sudo front-end.

 * A new "timestamp_type" sudoers setting has been added that replaces
   the "tty_tickets" option.  In addition to tty and global time stamp
   records, it is now possible to use the parent process ID to restrict
   the time stamp to commands run by the same process, usually the shell.
   Bug #793.

 * The --preserve-env command line option has been extended to accept
   a comma-separated list of environment variables to preserve.
   Bug #279.

 * Friulian translation for sudo from translationproject.org.

What's new in Sudo 1.8.20p2

 * Fixed a bug parsing /proc/pid/stat on Linux when the process
   name contains newlines.  This is not exploitable due to the /dev
   traversal changes in sudo 1.8.20p1.

What's new in Sudo 1.8.20p1

 * Fixed "make check" when using OpenSSL or GNU crypt.
   Bug #787.

 * Fixed CVE-2017-1000367, a bug parsing /proc/pid/stat on Linux
   when the process name contains spaces.  Since the user has control
   over the command name, this could potentially be used by a user
   with sudo access to overwrite an arbitrary file on systems with
   SELinux enabled.  Also stop performing a breadth-first traversal
   of /dev when looking for the device; only a hard-coded list of
   directories are checked,

What's new in Sudo 1.8.20

 * Added support for SASL_MECH in ldap.conf. Bug #764

 * Added support for digest matching when the command is a glob-style
   pattern or a directory. Previously, only explicit path matches
   supported digest checks.

 * New "fdexec" Defaults option to control whether a command
   is executed by path or by open file descriptor.

 * The embedded copy of zlib has been upgraded to version 1.2.11.

 * Fixed a bug that prevented sudoers include files with a relative
   path starting with the letter 'i' from being opened.  Bug #776.

 * Added support for command timeouts in sudoers.  The command will
   be terminated if the timeout expires.

 * The SELinux role and type are now displayed in the "sudo -l"
   output for the LDAP and SSSD back-ends, just as they are in the
   sudoers back-end.

 * A new command line option, -T, can be used to specify a command
   timeout as long as the user-specified timeout is not longer than
   the timeout specified in sudoers.  This option may only be
   used when the "user_command_timeouts" flag is enabled in sudoers.

 * Added NOTBEFORE and NOTAFTER command options to the sudoers
   back-end similar to what is already available in the LDAP back-end.

 * Sudo can now optionally use the SHA2 functions in OpenSSL or GNU
   crypt instead of the SHA2 implementation bundled with sudo.

 * Fixed a compilation error on systems without the stdbool.h header
   file.  Bug #778.

 * Fixed a compilation error in the standalone Kerberos V authentication
   module.  Bug #777.

 * Added the iolog_flush flag to sudoers which causes I/O log data
   to be written immediately to disk instead of being buffered.

 * I/O log files are now created with group ID 0 by default unless
   the "iolog_user" or "iolog_group" options are set in sudoers.

 * It is now possible to store I/O log files on an NFS-mounted
   file system where uid 0 is remapped to an unprivileged user.
   The "iolog_user" option must be set to a non-root user and the
   top-level I/O log directory must exist and be owned by that user.

 * Added the restricted_env_file setting to sudoers which is similar
   to env_file but its contents are subject to the same restrictions
   as variables in the invoking user's environment.

 * Fixed a use after free bug in the SSSD back-end when the fqdn
   sudoOption is enabled and no hostname value is present in
   /etc/sssd/sssd.conf.

 * Fixed a typo that resulted in a compilation error on systems
   where the killpg() function is not found by configure.

 * Fixed a compilation error with the included version of zlib
   when sudo was built outside the source tree.

 * Fixed the exit value of sudo when the command is terminated by
   a signal other than SIGINT.  This was broken in sudo 1.8.15 by
   the fix for Bug #722.  Bug #784.

 * Fixed a regression introduced in sudo 1.8.18 where the "lecture"
   option could not be used in a positive boolean context, only
   a negative one.

 * Fixed an issue where sudo would consume stdin if it was not
   connected to a tty even if log_input is not enabled in sudoers.
   Bug #786.

 * Clarify in the sudoers manual that the #includedir directive
   diverts control to the files in the specified directory and,
   when parsing of those files is complete, returns control to the
   original file.  Bug #775.

What's new in Sudo 1.8.19p2

 * Fixed a crash in visudo introduced in sudo 1.8.9 when an IP address
   or network is used in a host-based Defaults entry.  Bug #766

 * Added a missing check for the ignore_iolog_errors flag when
   the sudoers plugin generates the I/O log file path name.

 * Fixed a typo in sudo's vsyslog() replacement that resulted in
   garbage being logged to syslog.

What's new in Sudo 1.8.19p1

 * Fixed a bug introduced in sudo 1.8.19 that resulted in the wrong
   syslog priority and facility being used.

What's new in Sudo 1.8.19

 * New "syslog_maxlen" Defaults option to control the maximum size of
   syslog messages generated by sudo.

 * Sudo has been run against PVS-Studio and any issues that were
   not false positives have been addressed.

 * I/O log files are now created with the same group ID as the
   parent directory and not the invoking user's group ID.

 * I/O log permissions and ownership are now configurable via the
   "iolog_mode", "iolog_user" and "iolog_group" sudoers Defaults
   variables.

 * Fixed configuration of the sudoers I/O log plugin debug subsystem.
   Previously, I/O log information was not being written to the
   sudoers debug log.

 * Fixed a bug in visudo that broke editing of files in an include
   dir that have a syntax error.  Normally, visudo does not edit
   those files, but if a syntax error is detected in one, the user
   should get a chance to fix it.

 * Warnings about unknown or unparsable sudoers Defaults entries now
   include the file and line number of the problem.

 * Visudo will now use the file and line number information about an
   unknown or unparsable Defaults entry to go directly to the file
   with the problem.

 * Fixed a bug in the sudoers LDAP back-end where a negated sudoHost
   entry would prevent other sudoHost entries following it from matching.

 * Warnings from visudo about a cycle in an Alias entry now include the
   file and line number of the problem.

 * In strict mode, visudo will now use the file and line number
   information about a cycle in an Alias entry to go directly to the
   file with the problem.

 * The sudo_noexec.so file is now linked with -ldl on systems that
   require it for the wordexp() wrapper.

 * Fixed linking of sudo_noexec.so on macOS systems where it must be
   a dynamic library and not a module.

 * Sudo's "make check" now includes a test for sudo_noexec.so
   working.

 * The sudo front-end now passes the user's umask to the plugin.
   Previously the plugin had to determine this itself.

 * Sudoreplay can now display the stdin and ttyin streams when they
   are explicitly added to the filter list.

 * Fixed a bug introduced in sudo 1.8.17 where the "all" setting
   for verifypw and listpw was not being honored.  Bug #762.

 * The syslog priority (syslog_goodpri and syslog_badpri) can now
   be negated or set to "none" to disable logging of successful or
   unsuccessful sudo attempts via syslog.

What's new in Sudo 1.8.18p1

 * When sudo_noexec.so is used, the WRDE_NOCMD flag is now added
   if the wordexp() function is called.  This prevents commands
   from being run via wordexp() without disabling it entirely.

 * On Linux systems, sudo_noexec.so now uses a seccomp filter to
   disable execute access if the kernel supports seccomp.  This is
   more robust than the traditional method of using stub functions
   that return an error.

What's new in Sudo 1.8.18

 * The sudoers locale is now set before parsing the sudoers file.
   If sudoers_locale is set in sudoers, it is applied before
   evaluating other Defaults entries.  Previously, sudoers_locale
   was used when evaluating sudoers but not during the initial parse.
   Bug #748.

 * A missing or otherwise invalid #includedir is now ignored instead
   of causing a parse error.

 * During "make install", backup files are only used on HP-UX where
   it is not possible to unlink a shared object that is in use.
   This works around a bug in ldconfig on Linux which could create
   links to the backup shared library file instead of the current
   one.

 * Fixed a bug introduced in 1.8.17 where sudoers entries with long
   commands lines could be truncated, preventing a match.  Bug #752.

 * The fqdn, runas_default and sudoers_locale Defaults settings are
   now applied before any other Defaults settings since they can
   change how other Defaults settings are parsed.

 * On systems without the O_NOFOLLOW open(2) flag, when the NOFOLLOW
   flag is set, sudoedit now checks whether the file is a symbolic link
   before opening it as well as after the open.  Bug #753.

 * Sudo will now only resolve a user's group IDs to group names
   when sudoers includes group-based permissions.  Group lookups
   can be expensive on some systems where the group database is
   not local.

 * If the file system holding the sudo log file is full, allow
   the command to run unless the new ignore_logfile_errors Defaults
   option is disabled.  Bug #751.

 * The ignore_audit_errors and ignore_iolog_errors Defaults options
   have been added to control sudo's behavior when it is unable to
   write to the audit and I/O logs.

 * Fixed a bug introduced in 1.8.17 where the SIGPIPE signal handler
   was not being restored when sudo directly executes the command.

 * Fixed a bug where "sudo -l command" would indicate that a command
   was runnable even when denied by sudoers when using the LDAP or
   SSSD back-ends.

 * The match_group_by_gid Defaults option has been added to allow
   sites where group name resolution is slow and where sudoers only
   contains a small number of groups to match groups by group ID
   instead of by group name.

 * Fixed a bug on Linux where a 32-bit sudo binary could fail with
   an "unable to allocate memory" error when run on a 64-bit system.
   Bug #755

 * When parsing ldap.conf, sudo will now only treat a '#' character
   as the start of a comment when it is at the beginning of the
   line.

 * Fixed a potential crash when auditing is enabled and the audit
   function fails with an error.  Bug #756

 * Norwegian Nynorsk translation for sudo from translationproject.org.

 * Fixed a typo that broke short host name matching when the fqdn
   flag is enabled in sudoers.  Bug #757

 * Negated sudoHost attributes are now supported by the LDAP and
   SSSD back-ends.

 * Fixed matching entries in the LDAP and SSSD back-ends when a
   RunAsGroup is specified but no RunAsUser is present.

 * Fixed "sudo -l" output in the LDAP and SSSD back-ends when a
   RunAsGroup is specified but no RunAsUser is present.

What's new in Sudo 1.8.17p1

 * Fixed a bug introduced in 1.8.17 where the user's groups were
   not set on systems that don't use PAM.  Bug #749.

What's new in Sudo 1.8.17

 * On AIX, if /etc/security/login.cfg has auth_type set to PAM_AUTH
   but pam_start(3) fails, fall back to AIX authentication.
   Bug #740.

 * Sudo now takes all sudoers sources into account when determining
   whether or not "sudo -l" or "sudo -v" should prompt for a password.
   In other words, if both file and ldap sudoers sources are in
   specified in /etc/nsswitch.conf, "sudo -v" will now require that
   all entries in both sources be have NOPASSWD (file) or !authenticate
   (ldap) in the entries.

 * Sudo now ignores SIGPIPE until the command is executed.  Previously,
   SIGPIPE was only ignored in a few select places.  Bug #739.

 * Fixed a bug introduced in sudo 1.8.14 where (non-syslog) log
   file entries were missing the newline when loglinelen is set to
   a non-positive number.  Bug #742.

 * Unix groups are now set before the plugin session initialization
   code is run.  This makes it possible to use dynamic groups with
   the Linux-PAM pam_group module.

 * Fixed a bug where a debugging statement could dereference a NULL
   pointer when looking up a group that doesn't exist.  Bug #743.

 * Sudo has been run through the Coverity code scanner.  A number of
   minor bugs have been fixed as a result.  None were security issues.

 * SELinux support, which was broken in 1.8.16, has been repaired.

 * Fixed a bug when logging I/O where all output buffers might not
   get flushed at exit.

 * Forward slashes are no longer escaped in the JSON output of
   "visudo -x".  This was never required by the standard and not
   escaping them improves readability of the output.

 * Sudo no longer treats PAM_SESSION_ERR as a fatal error when
   opening the PAM session.  Other errors from pam_open_session()
   are still treated as fatal.  This avoids the "policy plugin
   failed session initialization" error message seen on some systems.

 * Korean translation for sudo and sudoers from translationproject.org.

 * Fixed a bug on AIX where the stack size hard resource limit was
   being set to 2GB instead of 4GB on 64-bit systems.

 * The SSSD back-end now properly supports "sudo -U otheruser -l".

 * The SSSD back-end now uses the value of "ipa_hostname"
   from sssd.conf, if specified, when matching the host name.

 * Fixed a hang on some systems when the command is being run in
   a pty and it failed to execute.

 * When performing a wildcard match in sudoers, check for an exact
   string match if the user command was fully-qualified (or resolved
   via the PATH).  This fixes an issue executing scripts on Linux
   when there are multiple wildcard matches with the same base name.
   Bug #746.

What's new in Sudo 1.8.16

 * Fixed a compilation error on Solaris 10 with Stun Studio 12.
   Bug #727.

 * When preserving variables from the invoking user's environment, if
   there are duplicates sudo now only keeps the first instance.

 * Fixed a bug that could cause warning mail to be sent in list
   mode (sudo -l) for users without sudo privileges when the
   LDAP and sssd back-ends are used.

 * Fixed a bug that prevented the "mail_no_user" option from working
   properly with the LDAP back-end.

 * In the LDAP and sssd back-ends, white space is now ignored between
   an operator (!, +, +=, -=) when parsing a sudoOption.

 * It is now possible to disable Path settings in sudo.conf
   by omitting the path name.

 * The sudoedit_checkdir Defaults option is now enabled by default
   and has been extended.  When editing files with sudoedit, each
   directory in the path to be edited is now checked.  If a directory
   is writable by the invoking user, symbolic links will not be
   followed.  If the parent directory of the file to be edited is
   writable, sudoedit will refuse to edit it.
   Bug #707.

 * The netgroup_tuple Defaults option has been added to enable matching
   of the entire netgroup tuple, not just the host or user portion.
   Bug #717.

 * When matching commands based on the SHA2 digest, sudo will now
   use fexecve(2) to execute the command if it is available.  This
   fixes a time of check versus time of use race condition when the
   directory holding the command is writable by the invoking user.

 * On AIX systems, sudo now caches the auth registry string along
   with password and group information.  This fixes a potential
   problem when a user or group of the same name exists in multiple
   auth registries.  For example, local and LDAP.

 * Fixed a crash in the SSSD back-end when the invoking user is not
   found.  Bug #732.

 * Added the --enable-asan configure flag to enable address sanitizer
   support.  A few minor memory leaks have been plugged to quiet
   the ASAN leak detector.

 * The value of _PATH_SUDO_CONF may once again be overridden via
   the Makefile.  Bug #735.

 * The sudoers2ldif script now handles multiple roles with same name.

 * Fixed a compilation error on systems that have the posix_spawn()
   and posix_spawnp() functions but an unusable spawn.h header.
   Bug #730.

 * Fixed support for negating character classes in sudo's version
   of the fnmatch() function.

 * Fixed a bug in the LDAP and SSSD back-ends that could allow an
   unauthorized user to list another user's privileges.  Bug #738.

 * The PAM conversation function now works around an ambiguity in the
   PAM spec with respect to multiple messages.  Bug #726.

What's new in Sudo 1.8.15

 * Fixed a bug that prevented sudo from building outside the source tree
   on some platforms.  Bug #708.

 * Fixed the location of the sssd library in the RHEL/Centos packages.
   Bug #710.

 * Fixed a build problem on systems that don't implicitly include
   sys/types.h from other header files.  Bug #711.

 * Fixed a problem on Linux using containers where sudo would ignore
   signals sent by a process in a different container.

 * Sudo now refuses to run a command if the PAM session module
   returns an error.

 * When editing files with sudoedit, symbolic links will no longer
   be followed by default.  The old behavior can be restored by
   enabling the sudoedit_follow option in sudoers or on a per-command
   basis with the FOLLOW and NOFOLLOW tags.  Bug #707.

 * Fixed a bug introduced in version 1.8.14 that caused the last
   valid editor in the sudoers "editor" list to be used by visudo
   and sudoedit instead of the first.  Bug #714.

 * Fixed a bug in visudo that prevented the addition of a final
   newline to edited files without one.

 * Fixed a bug decoding certain base64 digests in sudoers when the
   intermediate format included a '=' character.

 * Individual records are now locked in the time stamp file instead
   of the entire file.  This allows sudo to avoid prompting for a
   password multiple times on the same terminal when used in a
   pipeline.  In other words, "sudo cat foo | sudo grep bar" now
   only prompts for the password once.  Previously, both sudo
   processes would prompt for a password, often making it impossible
   to enter.

 * Fixed a bug where sudo would fail to run commands as a non-root
   user on systems that lack both setresuid() and setreuid().
   Bug #713.

 * Fixed a bug introduced in sudo 1.8.14 that prevented visudo from
   re-editing the correct file when a syntax error was detected.

 * Fixed a bug where sudo would not relay a SIGHUP signal to the
   command when the terminal is closed and the command is not run
   in its own pseudo-tty.  Bug #719

 * If some, but not all, of the LOGNAME, USER or USERNAME environment
   variables have been preserved from the invoking user's environment,
   sudo will now use the preserved value to set the remaining variables
   instead of using the runas user.  This ensures that if, for example,
   only LOGNAME is present in the env_keep list, that sudo will not
   set USER and USERNAME to the runas user.

*  When the command sudo is running dies due to a signal, sudo will
   now send itself that same signal with the default signal handler
   installed instead of exiting.  The bash shell appears to ignore
   some signals, e.g. SIGINT, unless the command being run is killed
   by that signal.  This makes the behavior of commands run under
   sudo the same as without sudo when bash is the shell.  Bug #722

 * Slovak translation for sudo from translationproject.org.

 * Hungarian and Slovak translations for sudoers from translationproject.org.

 * Previously, when env_reset was enabled (the default) and the -s
   option was not used, the SHELL environment variable was set to the
   shell of the invoking user.  Now, when env_reset is enabled and
   the -s option is not used, SHELL is set based on the target user.

 * Fixed challenge/response style BSD authentication.

 * Added the sudoedit_checkdir Defaults option to prevent sudoedit
   from editing files located in a directory that is writable by
   the invoking user.

 * Added the always_query_group_plugin Defaults option to control
   whether groups not found in the system group database are passed
   to the group plugin.  Previously, unknown system groups were
   always passed to the group plugin.

 * When creating a new file, sudoedit will now check that the file's
   parent directory exists before running the editor.

 * Fixed the compiler stack protector test in configure for compilers
   that support -fstack-protector but don't actually have the ssp
   library available.

What's new in Sudo 1.8.14p3

 * Fixed a bug introduced in sudo 1.8.14p2 that prevented sudo
   from working when no tty was present.

 * Fixed tty detection on newer AIX systems where dev_t is 64-bit.

What's new in Sudo 1.8.14p2

 * Fixed a bug introduced in sudo 1.8.14 that prevented the lecture
   file from being created.  Bug #704.

What's new in Sudo 1.8.14p1

 * Fixed a bug introduced in sudo 1.8.14 that prevented the sssd
   back-end from working.  Bug #703.

What's new in Sudo 1.8.14

 * Log messages on Mac OS X now respect sudoers_locale when sudo
   is build with NLS support.

 * The sudo manual pages now pass "mandoc -Tlint" with no warnings.

 * Fixed a compilation problem on systems with the sig2str() function
   that do not define SIG2STR_MAX in signal.h.

 * Worked around a compiler bug that resulted in unexpected behavior
   when returning an int from a function declared to return bool
   without an explicit cast.

 * Worked around a bug in Mac OS X 10.10 BSD auditing where the
   au_preselect() fails for AUE_sudo events but succeeds for
   AUE_DARWIN_sudo.

 * Fixed a hang on Linux systems with glibc when sudo is linked with
   jemalloc.

 * When the user runs a command as a user ID that is not present in
   the password database via the -u flag, the command is now run
   with the group ID of the invoking user instead of group ID 0.

 * Fixed a compilation problem on systems that don't pull in
   definitions of uid_t and gid_t without sys/types.h or unistd.h.

 * Fixed a compilation problem on newer AIX systems which use a
   struct st_timespec for time stamps in struct stat that differs
   from struct timespec.  Bug #702.

 * The example directory is now configurable via --with-exampledir
   and defaults to DATAROOTDIR/examples/sudo on BSD systems.

 * The /usr/lib/tmpfiles.d/sudo.conf file is now installed as part
   of "make install" when systemd is in use.

 * Fixed a linker problem on some systems with libintl.  Bug #690.

 * Fixed compilation with compilers that don't support __func__
   or __FUNCTION__.

 * Sudo no longer needs to uses weak symbols to support localization
   in the warning functions.  A registration function is used instead.

 * Fixed a setresuid() failure in sudoers on Linux kernels where
   uid changes take the nproc resource limit into account.

 * Fixed LDAP netgroup queries on AIX.

 * Sudo will now display the custom prompt on Linux systems with PAM
   even if the "Password: " prompt is not localized by the PAM module.
   Bug #701.

 * Double-quoted values in an LDAP sudoOption are now supported
   for consistency with file-based sudoers.

 * Fixed a bug that prevented the btime entry in /proc/stat from
   being parsed on Linux.

What's new in Sudo 1.8.13

 * The examples directory is now a subdirectory of the doc dir to
   conform to Debian guidelines.  Bug #682.

 * Fixed a compilation error for siglist.c and signame.c on some
   systems.  Bug #686

 * Weak symbols are now used for sudo_warn_gettext() and
   sudo_warn_strerror() in libsudo_util to avoid link errors when
   -Wl,--no-undefined is used in LDFLAGS.  The --disable-weak-symbols
   configure option can be used to disable the user of weak symbols.

 * Fixed a bug in sudo's mkstemps() replacement function that
   prevented the file extension from being preserved in sudoedit.

 * A new mail_all_cmnds sudoers flag will send mail when a user runs
   a command (or tries to). The behavior of the mail_always flag has
   been restored to always send mail when sudo is run.

 * New "MAIL" and "NOMAIL" command tags have been added to toggle
   mail sending behavior on a per-command (or Cmnd_Alias) basis.

 * Fixed matching of empty passwords when sudo is configured to
   use passwd (or shadow) file authentication on systems where the
   crypt() function returns NULL for invalid salts.

 * On AIX, sudo now uses the value of the auth_type setting in
   /etc/security/login.cfg to determine whether to use LAM or PAM
   for user authentication.

 * The "all" setting for listpw and verifypw now works correctly
   with LDAP and sssd sudoers.

 * The sudo timestamp directory is now created at boot time on
   platforms that use systemd.

 * Sudo will now restore the value of the SIGPIPE handler before
   executing the command.

 * Sudo now uses "struct timespec" instead of "struct timeval" for
   time keeping when possible.  If supported, sudoedit and visudo
   now use nanosecond granularity time stamps.

 * Fixed a symbol name collision with systems that have their own
   SHA2 implementation.  This fixes a problem where PAM could use
   the wrong SHA2 implementation on Solaris 10 systems configured
   to use SHA512 for passwords.

 * The editor invoked by sudoedit once again uses an unmodified
   copy of the user's environment as per the documentation.  This
   was inadvertently changed in sudo 1.8.0.  Bug #688.

What's new in Sudo 1.8.12

 * The embedded copy of zlib has been upgraded to version 1.2.8 and
   is now installed as a shared library where supported.

 * Debug settings for the sudo front end and sudoers plugin are now
   configured separately.

 * Multiple sudo.conf Debug entries may now be specified per program
   (or plugin).

 * The plugin API has been extended such that the path to the plugin
   that was loaded is now included in the settings array.  This
   path can be used to register with the debugging subsystem.  The
   debug_flags setting is now prefixed with a file name and may be
   specified multiple times if there is more than one matching Debug
   setting in sudo.conf.

 * The sudoers regression tests now run with the locale set to C
   since some of the tests compare output that includes locale-specific
   messages.  Bug #672

 * Fixed a bug where sudo would not run commands on Linux when
   compiled with audit support if audit is disabled.  Bug #671

 * Added __BASH_FUNC<* to the environment blacklist to match
   Apple's syntax for newer-style bash functions.

 * The default password prompt now includes a trailing space after
   "Password:" for consistency with su(1) on most systems.
   Bug #663

 * Fixed a problem on DragonFly BSD where SIGCHLD could be ignored,
   preventing sudo from exiting.  Bug #676

 * Visudo will now use the optional sudoers_file, sudoers_mode,
   sudoers_uid and sudoers_gid arguments if specified on the
   sudoers.so Plugin line in the sudo.conf file.

 * Fixed a problem introduced in sudo 1.8.8 that prevented the full
   host name from being used when the "fqdn" sudoers option is used.
   Bug #678

 * French and Russian translations for sudoers from translationproject.org.

 * Sudo now installs a handler for SIGCHLD signal handler immediately
   before stating the process that will execute the command (or
   start the monitor).  The handler used to be installed earlier
   but this causes problems with poorly behaved PAM modules that
   install their own SIGCHLD signal handler and neglect to restore
   sudo's original handler.  Bug #657

 * Removed a limit on the length of command line arguments expanded
   by a wild card using sudo's version of the fnmatch() function.
   This limit was introduced when sudo's version of fnmatch()
   was replaced in sudo 1.8.4.

 * LDAP-based sudoers can now query an LDAP server for a user's
   netgroups directly.  This is often much faster than fetching
   every sudoRole object containing a sudoUser that begins with a
   `+' prefix and checking whether the user is a member of any of
   the returned netgroups.

 * The mail_always sudoers option no longer sends mail for "sudo -l"
   or "sudo -v" unless the user is unable to authenticate themselves.

 * Fixed a crash when sudo is run with an empty argument vector.

 * Fixed two potential crashes when sudo is run with very low
   resource limits.

 * The TZ environment variable is now checked for safety instead
   of simply being copied to the environment of the command.

What's new in Sudo 1.8.11p2

 * Fixed a bug where dynamic shared objects loaded from a plugin
   could use the hooked version of getenv() but not the hooked
   versions of putenv(), setenv() or unsetenv().  This can cause
   problems for PAM modules that use those functions.

What's new in Sudo 1.8.11p1

 * Fixed a compilation problem on some systems when the
   --disable-shared-libutil configure option was specified.

 * The user can no longer interrupt the sleep after an incorrect
   password on PAM systems using pam_unix.
   Bug #666

 * Fixed a compilation problem on Linux systems that do not use PAM.
   Bug #667

 * "make install" will now work with the stock GNU autotools
   install-sh script.  Bug #669

 * Fixed a crash with "sudo -i" when the current working directory
   does not exist.  Bug #670

 * Fixed a potential crash in the debug subsystem when logging a message
   larger that 1024 bytes.

 * Fixed a "make check" failure for ttyname when stdin is closed and
   stdout and stderr are redirected to a different tty.  Bug #643

 * Added BASH_FUNC_* to the environment blacklist to match newer-style
   bash functions.

What's new in Sudo 1.8.11

 * The sudoers plugin no longer uses setjmp/longjmp to recover
   from fatal errors.  All errors are now propagated to the caller
   via return codes.

 * When running a command in the background, sudo will now forward
   SIGINFO to the command (if supported).

 * Sudo will now use the system versions of the sha2 functions from
   libc or libmd if available.

 * Visudo now works correctly on GNU Hurd.  Bug #647

 * Fixed suspend and resume of curses programs on some system when
   the command is not being run in a pseudo-terminal.  Bug #649

 * Fixed a crash with LDAP-based sudoers on some systems when
   Kerberos was enabled.

 * Sudo now includes optional Solaris audit support.

 * Catalan translation for sudoers from translationproject.org.

 * Norwegian Bokmaal translation for sudo from translationproject.org.

 * Greek translation for sudoers from translationproject.org

 * The sudo source tree has been reorganized to more closely resemble
   that of other gettext-enabled packages.

 * Sudo and its associated programs now link against a shared version
   of libsudo_util.  The --disable-shared-libutil configure option
   may be used to force static linking if the --enable-static-sudoers
   option is also specified.

 * The passwords in ldap.conf and ldap.secret may now be encoded
   in base64.

 * Audit updates.  SELinux role changes are now audited.  For
   sudoedit, we now audit the actual editor being run, instead of
   just the sudoedit command.

 * Fixed bugs in the man page post-processing that could cause
   portions of the manuals to be removed.

 * Fixed a crash in the system_group plugin.  Bug #653.

 * Fixed sudoedit on platforms without a system version of the
   getprogname() function.  Bug #654.

 * Fixed compilation problems with some pre-C99 compilers.

 * Fixed sudo's -C option which was broken in version 1.8.9.

 * It is now possible to match an environment variable's value as
   well as its name using env_keep and env_check.  This can be used
   to preserve bash functions which would otherwise be removed from
   the environment.

 * New files created via sudoedit as a non-root user now have the
   proper group id.  Bug #656

 * Sudoedit now works correctly in conjunction with sudo's SELinux
   RBAC support.  Temporary files are now created with the proper
   security context.

 * The sudo I/O logging plugin API has been updated.  If a logging
   function returns an error, the command will be terminated and
   all of the plugin's logging functions will be disabled.  If a
   logging function rejects the command's output it will no longer
   be displayed to the user's terminal.

 * Fixed a compilation error on systems that lack openpty(), _getpty()
   and grantpt(). Bug #660

 * Fixed a hang when a sudoers source is listed more than once in
   a single sudoers nsswitch.conf entry.

 * On AIX, shell scripts without a #! magic number are now passed to
   /usr/bin/sh, not /usr/bin/bsh.  This is consistent with what the
   execvp() function on AIX does and matches historic sudo behavior.
   Bug #661

 * Fixed a cross-compilation problem building mksiglist and mksigname.
   Bug #662

What's new in Sudo 1.8.10p3?

 * Fixed expansion of %p in the prompt for "sudo -l" when rootpw,
   runaspw or targetpw is set.  Bug #639

 * Fixed matching of UIDs and GIDs which was broken in version 1.8.9.
   Bug #640

 * PAM credential initialization has been re-enabled.  It was
   unintentionally disabled by default in version 1.8.8.  The way
   credentials are initialized has also been fixed.  Bug #642.

 * Fixed a descriptor leak on Linux when determining boot time.  Sudo
   normally closes extra descriptors before running a command so
   the impact is limited.  Bug #645

 * Fixed flushing of the last buffer of data when I/O logging is
   enabled.  This bug, introduced in version 1.8.9, could cause
   incomplete command output on some systems.  Bug #646

What's new in Sudo 1.8.10p2?

 * Fixed a hang introduced in sudo 1.8.10 when timestamp_timeout
   is set to zero.

What's new in Sudo 1.8.10p1?

 * Fixed a bug introduced in sudo 1.8.10 that prevented the disabling
   of tty-based tickets.

 * Fixed a bug with negated commands in "sudo -l command" that
   could cause the command to be listed even when it was explicitly
   denied.  This only affected list mode when a command was specified.
   Bug #636

What's new in Sudo 1.8.10?

 * It is now possible to disable network interface probing in
   sudo.conf by changing the value of the probe_interfaces
   setting.

 * When listing a user's privileges (sudo -l), the sudoers plugin
   will now prompt for the user's password even if the targetpw,
   rootpw or runaspw options are set.

 * The sudoers plugin uses a new format for its time stamp files.
   Each user now has a single file which may contain multiple records
   when per-tty time stamps are in use (the default).  The time
   stamps use a monotonic timer where available and are once again
   located in a directory under /var/run.  The lecture status is
   now stored separately from the time stamps in a different directory.
   Bug #616

 * sudo's -K option will now remove all of the user's time stamps,
   not just the time stamp for the current terminal.  The -k option
   can be used to only disable time stamps for the current terminal.

 * If sudo was started in the background and needed to prompt for
   a password, it was not possible to suspend it at the password
   prompt.  This now works properly.

 * LDAP-based sudoers now uses a default search filter of
   (objectClass=sudoRole) for more efficient queries.  The netgroup
   query has been modified to avoid falling below the minimum length
   for OpenLDAP substring indices.

 * The new "use_netgroups" sudoers option can be used to explicitly
   enable or disable netgroups support.  For LDAP-based sudoers,
   netgroup support requires an expensive substring match on the
   server.  If netgroups are not needed, this option can be disabled
   to reduce the load on the LDAP server.

 * Sudo is once again able to open the sudoers file when the group
   on sudoers doesn't match the expected value, so long as the file
   is not group writable.

 * Sudo now installs an init.d script to clear the time stamp
   directory at boot time on AIX and HP-UX systems.  These systems
   either lack /var/run or do not clear it on boot.

 * The JSON format used by "visudo -x" now properly supports the
   negation operator.  In addition, the Options object is now the
   same for both Defaults and Cmnd_Specs.

 * Czech and Serbian translations for sudoers from translationproject.org.

 * Catalan translation for sudo from translationproject.org.

What's new in Sudo 1.8.9p5?

 * Fixed a compilation error on AIX when LDAP support is enabled.

 * Fixed parsing of the "umask" defaults setting in sudoers.  Bug #632.

 * Fixed a failed assertion when the "closefrom_override" defaults
   setting is enabled in sudoers and sudo's -C flag is used.  Bug #633.

What's new in Sudo 1.8.9p4?

 * Fixed a bug where sudo could consume large amounts of CPU while
   the command was running when I/O logging is not enabled.  Bug #631

 * Fixed a bug where sudo would exit with an error when the debug
   level is set to util@debug or all@debug and I/O logging is not
   enabled.  The command would continue running after sudo exited.

What's new in Sudo 1.8.9p3?

 * Fixed a bug introduced in sudo 1.8.9 that prevented the tty name
   from being resolved properly on Linux systems.  Bug #630.

What's new in Sudo 1.8.9p2?

 * Updated config.guess, config.sub and libtool to support the ppc64le
   architecture (IBM PowerPC Little Endian).

What's new in Sudo 1.8.9p1?

 * Fixed a problem with gcc 4.8's handling of bit fields that could
   lead to the noexec flag being enabled even when it was not
   explicitly set.

What's new in Sudo 1.8.9?

 * Reworked sudo's main event loop to use a simple event subsystem
   using poll(2) or select(2) as the back end.

 * It is now possible to statically compile the sudoers plugin into
   the sudo binary without disabling shared library support.  The
   sudo.conf file may still be used to configure other plugins.

 * Sudo can now be compiled again with a C preprocessor that does
   not support variadic macros.

 * Visudo can now export a sudoers file in JSON format using the
   new -x flag.

 * The locale is now set correctly again for visudo and sudoreplay.

 * The plugin API has been extended to allow the plugin to exclude
   specific file descriptors from the "closefrom" range.

 * There is now a workaround for a Solaris-specific problem where
   NOEXEC was overriding traditional root DAC behavior.

 * Add user netgroup filtering for SSSD. Previously, rules for
   a netgroup were applied to all even when they did not belong
   to the specified netgroup.

 * On systems with BSD login classes, if the user specified a group
   (not a user) to run the command as, it was possible to specify
   a different login class even when the command was not run as the
   super user.

 * The closefrom() emulation on Mac OS X now uses /dev/fd if possible.

 * Fixed a bug where sudoedit would not update the original file
   from the temporary when PAM or I/O logging is not enabled.

 * When recycling I/O logs, the log files are now truncated properly.

 * Fixes bugs #617, #621, #622, #623, #624, #625, #626

What's new in Sudo 1.8.8?

 * Removed a warning on PAM systems with stacked auth modules
   where the first module on the stack does not succeed.

 * Sudo, sudoreplay and visudo now support GNU-style long options.

 * The -h (--host) option may now be used to specify a host name.
   This is currently only used by the sudoers plugin in conjunction
   with the -l (--list) option.

 * Program usage messages and manual SYNOPSIS sections have been
   simplified.

 * Sudo's LDAP SASL support now works properly with Kerberos.
   Previously, the SASL library was unable to locate the user's
   credential cache.

 * It is now possible to set the nproc resource limit to unlimited
   via pam_limits on Linux (bug #565).

 * New "pam_service" and "pam_login_service" sudoers options
   that can be used to specify the PAM service name to use.

 * New "pam_session" and "pam_setcred" sudoers options that
   can be used to disable PAM session and credential support.

 * The sudoers plugin now properly supports UIDs and GIDs
   that are larger than 0x7fffffff on 32-bit platforms.

 * Fixed a visudo bug introduced in sudo 1.8.7 where per-group
   Defaults entries would cause an internal error.

 * If the "tty_tickets" sudoers option is enabled (the default),
   but there is no tty present, sudo will now use a ticket file
   based on the parent process ID.  This makes it possible to support
   the normal timeout behavior for the session.

 * Fixed a problem running commands that change their process
   group and then attempt to change the terminal settings when not
   running the command in a pseudo-terminal.  Previously, the process
   would receive SIGTTOU since it was effectively a background
   process.  Sudo will now grant the child the controlling tty and
   continue it when this happens.

 * The "closefrom_override" sudoers option may now be used in
   a command-specified Defaults entry (bug #610).

 * Sudo's BSM audit support now works on Solaris 11.

 * Brazilian Portuguese translation for sudo and sudoers from
   translationproject.org.

 * Czech translation for sudo from translationproject.org.

 * French translation for sudo from translationproject.org.

 * Sudo's noexec support on Mac OS X 10.4 and above now uses dynamic
   symbol interposition instead of setting DYLD_FORCE_FLAT_NAMESPACE=1
   which causes issues with some programs.

 * Fixed visudo's -q (--quiet) flag, broken in sudo 1.8.6.

 * Root may no longer change its SELinux role without entering
   a password.

 * Fixed a bug introduced in Sudo 1.8.7 where the indexes written
   to the I/O log timing file are two greater than they should be.
   Sudoreplay now contains a work-around to parse those files.

 * In sudoreplay's list mode, the "this" qualifier in "fromdate"
   or "todate" expressions now behaves more sensibly.  Previously,
   it would often match a date that was "one more" than expected.
   For example, "this week" now matches the current week instead
   of the following week.

What's new in Sudo 1.8.7?

 * The non-Unix group plugin is now supported when sudoers data
   is stored in LDAP.

 * Sudo now uses a workaround for a locale bug on Solaris 11.0
   that prevents setuid programs like sudo from fully using locales.

 * User messages are now always displayed in the user's locale,
   even when the same message is being logged or mailed in a
   different locale.

 * Log files created by sudo now explicitly have the group set
   to group ID 0 rather than relying on BSD group semantics (which
   may not be the default).

 * A new "exec_background" sudoers option can be used to initially
   run the command without read access to the terminal when running
   a command in a pseudo-tty.  If the command tries to read from
   the terminal it will be stopped by the kernel (via SIGTTIN or
   SIGTTOU) and sudo will immediately restart it as the foreground
   process (if possible).  This allows sudo to only pass terminal
   input to the program if the program actually is expecting it.
   Unfortunately, a few poorly-behaved programs (like "su" on most
   Linux systems) do not handle SIGTTIN and SIGTTOU properly.

 * Sudo now uses an efficient group query to get all the groups
   for a user instead of iterating over every record in the group
   database on HP-UX and Solaris.

 * Sudo now produces better error messages when there is an error
   in the sudo.conf file.

 * Two new settings have been added to sudo.conf to give the admin
   better control of how group database queries are performed.  The
   "group_source" specifies how the group list for a user will be
   determined.  Legal values are "static" (use the kernel groups
   list), "dynamic" (perform a group database query) and "adaptive"
   (only perform a group database query if the kernel list is full).
   The "max_groups" setting specifies the maximum number of groups
   a user may belong to when performing a group database query.

 * The sudo.conf file now supports line continuation by using a
   backslash as the last character on the line.

 * There is now a standalone sudo.conf manual page.

 * Sudo now stores its libexec files in a "sudo" sub-directory instead
   of in libexec itself. For backward compatibility, if the plugin
   is not found in the default plugin directory, sudo will check
   the parent directory if the default directory ends in "/sudo".

 * The sudoers I/O logging plugin now logs the terminal size.

 * A new sudoers option "maxseq" can be used to limit the number of
   I/O log entries that are stored.

 * The "system_group" and "group_file" sudoers group provider plugins
   are now installed by default.

 * The list output (sudo -l) output from the sudoers plugin is now
   less ambiguous when an entry includes different runas users.
   The long list output (sudo -ll) for file-based sudoers is now
   more consistent with the format of LDAP-based sudoers.

 * A UID may now be used in the sudoRunAsUser attributes for LDAP
   sudoers.

 * Minor plugin API change: the close and version functions are now
   optional.  If the policy plugin does not provide a close function
   and the command is not being run in a new pseudo-tty, sudo may
   now execute the command directly instead of in a child process.

 * A new sudoers option "pam_session" can be used to disable sudo's
   PAM session support.

 * On HP-UX systems, sudo will now use the pstat() function to
   determine the tty instead of ttyname().

 * Turkish translation for sudo and sudoers from translationproject.org.

 * Dutch translation for sudo and sudoers from translationproject.org.

 * Tivoli Directory Server client libraries may now be used with
   HP-UX where libibmldap has a hidden dependency on libCsup.

 * The sudoers plugin will now ignore invalid domain names when
   checking netgroup membership.  Most Linux systems use the string
   "(none)" for the NIS-style domain name instead of an empty string.

 * New support for specifying a SHA-2 digest along with the command
   in sudoers.  Supported hash types are sha224, sha256, sha384 and
   sha512.  See the description of Digest_Spec in the sudoers manual
   or the description of sudoCommand in the sudoers.ldap manual for
   details.

 * The paths to ldap.conf and ldap.secret may now be specified as
   arguments to the sudoers plugin in the sudo.conf file.

 * Fixed potential false positives in visudo's alias cycle detection.

 * Fixed a problem where the time stamp file was being treated
   as out of date on Linux systems where the change time on the
   pseudo-tty device node can change after it is allocated.

 * Sudo now only builds Position Independent Executables (PIE)
   by default on Linux systems and verifies that a trivial test
   program builds and runs.

 * On Solaris 11.1 and higher, sudo binaries will now have the
   ASLR tag enabled if supported by the linker.

What's new in Sudo 1.8.6p8?

 * Terminal detection now works properly on 64-bit AIX kernels.
   This was broken by the removal of the ttyname() fallback in Sudo
   1.8.6p6.  Sudo is now able to map an AIX 64-bit device number
   to the corresponding device file in /dev.

 * Sudo now checks for crypt() returning NULL when performing
   passwd-based authentication.

What's new in Sudo 1.8.6p7?

 * A time stamp file with the date set to the epoch by "sudo -k"
   is now completely ignored regardless of what the local clock is
   set to.  Previously, if the local clock was set to a value between
   the epoch and the time stamp timeout value, a time stamp reset
   by "sudo -k" would be considered current.

 * The tty-specific time stamp file now includes the session ID
   of the sudo process that created it.  If a process with the same
   tty but a different session ID runs sudo, the user will now be
   prompted for a password (assuming authentication is required for
   the command).

What's new in Sudo 1.8.6p6?

 * On systems where the controlling tty can be determined via /proc
   or sysctl(), sudo will no longer fall back to using ttyname()
   if the process has no controlling tty.  This prevents sudo from
   using a non-controlling tty for logging and time stamp purposes.

What's new in Sudo 1.8.6p5?

 * Fixed a potential crash in visudo's alias cycle detection.

 * Improved performance on Solaris when retrieving the group list
   for the target user.  On systems with a large number of groups
   where the group database is not local (NIS, LDAP, AD), fetching
   the group list could take a minute or more.

What's new in Sudo 1.8.6p4?

 * The -fstack-protector is now used when linking visudo, sudoreplay
   and testsudoers.

 * Avoid building PIE binaries on FreeBSD/ia64 as they don't run
   properly.

 * Fixed a crash in visudo strict mode when an unknown Defaults
   setting is encountered.

 * Do not inform the user that the command was not permitted by the
   policy if they do not successfully authenticate. This is a
   regression introduced in sudo 1.8.6.

 * Allow sudo to be build with sss support without also including
   ldap support.

 * Fixed running commands that need the terminal in the background
   when I/O logging is enabled. E.g. "sudo vi &". When the command
   is foregrounded, it will now resume properly.

What's new in Sudo 1.8.6p3?

 * Fixed post-processing of the man pages on systems with legacy
   versions of sed.

 * Fixed "sudoreplay -l" on Linux systems with file systems that
   set DT_UNKNOWN in the d_type field of struct dirent.

What's new in Sudo 1.8.6p2?

 * Fixed suspending a command after it has already been resumed
   once when I/O logging (or use_pty) is not enabled.
   This was a regression introduced in version 1.8.6.

What's new in Sudo 1.8.6p1?

 * Fixed the setting of LOGNAME, USER and USERNAME variables in the
   command's environment when env_reset is enabled (the default).
   This was a regression introduced in version 1.8.6.

 * Sudo now honors SUCCESS=return in /etc/nsswitch.conf.

What's new in Sudo 1.8.6?

 * Sudo is now built with the -fstack-protector flag if the the
   compiler supports it.  Also, the -zrelro linker flag is used if
   supported.  The --disable-hardening configure option can be used
   to build sudo without stack smashing protection.

 * Sudo is now built as a Position Independent Executable (PIE)
   if supported by the compiler and linker.

 * If the user is a member of the "exempt" group in sudoers, they
   will no longer be prompted for a password even if the -k flag
   is specified with the command.  This makes "sudo -k command"
   consistent with the behavior one would get if the user ran "sudo
   -k" immediately before running the command.

 * The sudoers file may now be a symbolic link.  Previously, sudo
   would refuse to read sudoers unless it was a regular file.

 * The sudoreplay command can now properly replay sessions where
   no tty was present.

 * The sudoers plugin now takes advantage of symbol visibility
   controls when supported by the compiler or linker.  As a result,
   only a small number of symbols are exported which significantly
   reduces the chances of a conflict with other shared objects.

 * Improved support for the Tivoli Directory Server LDAP client
   libraries.  This includes support for using LDAP over SSL (ldaps)
   as well as support for the BIND_TIMELIMIT, TLS_KEY and TLS_CIPHERS
   ldap.conf options.  A new ldap.conf option, TLS_KEYPW can be
   used to specify a password to decrypt the key database.

 * When constructing a time filter for use with LDAP sudoNotBefore
   and sudoNotAfter attributes, the current time now includes tenths
   of a second.  This fixes a problem with timed entries on Active
   Directory.

 * If a user fails to authenticate and the command would be rejected
   by sudoers, it is now logged with "command not allowed" instead
   of "N incorrect password attempts".  Likewise, the "mail_no_perms"
   sudoers option now takes precedence over "mail_badpass".

 * The sudo manuals are now formatted using the mdoc macros.  Versions
   using the legacy man macros are provided for systems that lack mdoc.

 * New support for Solaris privilege sets.  This makes it possible
   to specify fine-grained privileges in the sudoers file on Solaris
   10 and above.  A Runas_Spec that contains no Runas_Lists can be
   used to give a user the ability to run a command as themselves
   but with an expanded privilege set.

 * Fixed a problem with the reboot and shutdown commands on some
   systems (such as HP-UX and BSD).  On these systems, reboot sends
   all processes (except itself) SIGTERM.  When sudo received
   SIGTERM, it would relay it to the reboot process, thus killing
   reboot before it had a chance to actually reboot the system.

 * Support for using the System Security Services Daemon (SSSD) as
   a source of sudoers data.

 * Slovenian translation for sudo and sudoers from translationproject.org.

 * Visudo will now warn about unknown Defaults entries that are
   per-host, per-user, per-runas or per-command.

 * Fixed a race condition that could cause sudo to receive SIGTTOU
   (and stop) when resuming a shell that was run via sudo when I/O
   logging (and use_pty) is not enabled.

 * Sending SIGTSTP directly to the sudo process will now suspend the
   running command when I/O logging (and use_pty) is not enabled.

What's new in Sudo 1.8.5p3?

 * Fixed the loading of I/O plugins that conform to a plugin API
   version older than 1.2.

What's new in Sudo 1.8.5p2?

 * Fixed use of the SUDO_ASKPASS environment variable which was
   broken in Sudo 1.8.5.

 * Fixed a problem reading the sudoers file when the file mode is
   more restrictive than the expected mode.  For example, when the
   expected sudoers file mode is 0440 but the actual mode is 0400.

What's new in Sudo 1.8.5p1?

 * Fixed a bug that prevented files in an include directory from
   being evaluated.

What's new in Sudo 1.8.5?

 * When "noexec" is enabled, sudo_noexec.so will now be prepended
   to any existing LD_PRELOAD variable instead of replacing it.

 * The sudo_noexec.so shared library now wraps the execvpe(),
   exect(), posix_spawn() and posix_spawnp() functions.

 * The user/group/mode checks on sudoers files have been relaxed.
   As long as the file is owned by the sudoers UID, not world-writable
   and not writable by a group other than the sudoers GID, the file
   is considered OK.  Note that visudo will still set the mode to
   the value specified at configure time.

 * It is now possible to specify the sudoers path, UID, GID and
   file mode as options to the plugin in the sudo.conf file.

 * Croatian, Galician, German, Lithuanian, Swedish and Vietnamese
   translations from translationproject.org.

 * /etc/environment is no longer read directly on Linux systems
   when PAM is used.  Sudo now merges the PAM environment into the
   user's environment which is typically set by the pam_env module.

 * The initial environment created when env_reset is in effect now
   includes the contents of /etc/environment on AIX systems and the
   "setenv" and "path" entries from /etc/login.conf on BSD systems.

 * The plugin API has been extended in three ways.  First, options
   specified in sudo.conf after the plugin pathname are passed to
   the plugin's open function.  Second, sudo has limited support
   for hooks that can be used by plugins.  Currently, the hooks are
   limited to environment handling functions.  Third, the init_session
   policy plugin function is passed a pointer to the user environment
   which can be updated during session setup.  The plugin API version
   has been incremented to version 1.2.  See the sudo_plugin manual
   for more information.

 * The policy plugin's init_session function is now called by the
   parent sudo process, not the child process that executes the
   command.  This allows the PAM session to be open and closed in
   the same process, which some PAM modules require.

 * Fixed parsing of "Path askpass" and "Path noexec" in sudo.conf,
   which was broken in version 1.8.4.

 * On systems with an SVR4-style /proc file system, the /proc/pid/psinfo
   file is now uses to determine the controlling terminal, if possible.
   This allows tty-based tickets to work properly even when, e.g.
   standard input, output and error are redirected to /dev/null.

 * The output of "sudoreplay -l" is now sorted by file name (or
   sequence number).  Previously, entries were displayed in the
   order in which they were found on the file system.

 * Sudo now behaves properly when I/O logging is enabled and the
   controlling terminal is revoked (e.g. the running sshd is killed).
   Previously, sudo may have exited without calling the I/O plugin's
   close function which can lead to an incomplete I/O log.

 * Sudo can now detect when a user has logged out and back in again
   on Solaris 11, just like it can on Solaris 10.

 * The built-in zlib included with Sudo has been upgraded to version
   1.2.6.

 * Setting the SSL parameter to start_tls in ldap.conf now works
   properly when using Mozilla-based SDKs that support the
   ldap_start_tls_s() function.

 * The TLS_CHECKPEER parameter in ldap.conf now works when the
   Mozilla NSS crypto back-end is used with OpenLDAP.

 * A new group provider plugin, system_group, is included which
   performs group look ups by name using the system groups database.
   This can be used to restore the pre-1.7.3 sudo group lookup
   behavior.

What's new in Sudo 1.8.4p5?

 * Fixed a bug when matching against an IP address with an associated
   netmask in the sudoers file.  In certain circumstances, this
   could allow users to run commands on hosts they are not authorized
   for.

What's new in Sudo 1.8.4p4?

 * Fixed a bug introduced in Sudo 1.8.4 which prevented "sudo -v"
   from working.

What's new in Sudo 1.8.4p3?

 * Fixed a crash on FreeBSD when no tty is present.

 * Fixed a bug introduced in Sudo 1.8.4 that allowed users to
   specify environment variables to set on the command line without
   having sudo "ALL" permissions or the "SETENV" tag.

 * When visudo is run with the -c (check) option, the sudoers
   file(s) owner and mode are now also checked unless the -f option
   was specified.

What's new in Sudo 1.8.4p2?

 * Fixed a bug introduced in Sudo 1.8.4 where insufficient space
   was allocated for group IDs in the LDAP filter.

 * Fixed a bug introduced in Sudo 1.8.4 where the path to sudo.conf
   was "/sudo.conf" instead of "/etc/sudo.conf".

 * Fixed a bug introduced in Sudo 1.8.4 which could cause a hang
   when I/O logging is enabled and input is from a pipe or file.

What's new in Sudo 1.8.4p1?

 * Fixed a bug introduced in sudo 1.8.4 that broke adding to or
   deleting from the env_keep, env_check and env_delete lists in
   sudoers on some platforms.

What's new in Sudo 1.8.4?

 * The -D flag in sudo has been replaced with a more general debugging
   framework that is configured in sudo.conf.

 * Fixed a false positive in visudo strict mode when aliases are
   in use.

 * Fixed a crash with "sudo -i" when a runas group was specified
   without a runas user.

 * The line on which a syntax error is reported in the sudoers file
   is now more accurate.  Previously it was often off by a line.

 * Fixed a bug where stack garbage could be printed at the end of
   the lecture when the "lecture_file" option was enabled.

 * "make install" now honors the LINGUAS environment variable.

 * The #include and #includedir directives in sudoers now support
   relative paths.  If the path is not fully qualified it is expected
   to be located in the same directory of the sudoers file that is
   including it.

 * Serbian and Spanish translations for sudo from translationproject.org.

 * LDAP-based sudoers may now access by group ID in addition to
   group name.

 * visudo will now fix the mode on the sudoers file even if no changes
   are made unless the -f option is specified.

 * The "use_loginclass" sudoers option works properly again.

 * On systems that use login.conf, "sudo -i" now sets environment
   variables based on login.conf.

 * For LDAP-based sudoers, values in the search expression are now
   escaped as per RFC 4515.

 * The plugin close function is now properly called when a login
   session is killed (as opposed to the actual command being killed).
   This can happen when an ssh session is disconnected or the
   terminal window is closed.

 * The deprecated "noexec_file" sudoers option is no longer supported.

 * Fixed a race condition when I/O logging is not enabled that could
   result in tty-generated signals (e.g. control-C) being received
   by the command twice.

 * If none of the standard input, output or error are connected to
   a tty device, sudo will now check its parent's standard input,
   output or error for the tty name on systems with /proc and BSD
   systems that support the KERN_PROC_PID sysctl.  This allows
   tty-based tickets to work properly even when, e.g. standard
   input, output and error are redirected to /dev/null.

 * Added the --enable-kerb5-instance configure option to allow
   people using Kerberos V authentication to specify a custom
   instance so the principal name can be, e.g. "username/sudo"
   similar to how ksu uses "username/root".

 * Fixed a bug where a pattern like "/usr/*" included /usr/bin/ in
   the results, which would be incorrectly be interpreted as if the
   sudoers file had specified a directory.

 * "visudo -c" will now list any include files that were checked
   in addition to the main sudoers file when everything parses OK.

 * Users that only have read-only access to the sudoers file may
   now run "visudo -c".  Previously, write permissions were required
   even though no writing is down in check-only mode.

 * It is now possible to prevent the disabling of core dumps from
   within sudo itself by adding a line to the sudo.conf file like
   "Set disable_coredump false".

What's new in Sudo 1.8.3p2?

 * Fixed a format string vulnerability when the sudo binary (or a
   symbolic link to the sudo binary) contains printf format escapes
   and the -D (debugging) flag is used.

What's new in Sudo 1.8.3p1?

 * Fixed a crash in the monitor process on Solaris when NOPASSWD
   was specified or when authentication was disabled.

 * Fixed matching of a Runas_Alias in the group section of a
   Runas_Spec.

What's new in Sudo 1.8.3?

 * Fixed expansion of strftime() escape sequences in the "log_dir"
   sudoers setting.

 * Esperanto, Italian and Japanese translations from translationproject.org.

 * Sudo will now use PAM by default on AIX 6 and higher.

 * Added --enable-werror configure option for gcc's -Werror flag.

 * Visudo no longer assumes all editors support the +linenumber
   command line argument.  It now uses a allowlist of editors known
   to support the option.

 * Fixed matching of network addresses when a netmask is specified
   but the address is not the first one in the CIDR block.

 * The configure script now check whether or not errno.h declares
   the errno variable.  Previously, sudo would always declare errno
   itself for older systems that don't declare it in errno.h.

 * The NOPASSWD tag is now honored for denied commands too, which
   matches historic sudo behavior (prior to sudo 1.7.0).

 * Sudo now honors the "DEREF" setting in ldap.conf which controls
   how alias dereferencing is done during an LDAP search.

 * A symbol conflict with the pam_ssh_agent_auth PAM module that
   would cause a crash been resolved.

 * The inability to load a group provider plugin is no longer
   a fatal error.

 * A potential crash in the utmp handling code has been fixed.

 * Two PAM session issues have been resolved.  In previous versions
   of sudo, the PAM session was opened as one user and closed as
   another.  Additionally, if no authentication was performed, the
   PAM session would never be closed.

 * Sudo will now work correctly with LDAP-based sudoers using TLS
   or SSL on Debian systems.

 * The LOGNAME, USER and USERNAME environment variables are preserved
   correctly again in sudoedit mode.

What's new in Sudo 1.8.2?

 * Sudo, visudo, sudoreplay and the sudoers plug-in now have natural
   language support (NLS). This can be disabled by passing configure
   the --disable-nls option.  Sudo will use gettext(), if available,
   to display translated messages.  All translations are coordinated
   via The Translation Project, https://translationproject.org/.

 * Plug-ins are now loaded with the RTLD_GLOBAL flag instead of
   RTLD_LOCAL.  This fixes missing symbol problems in PAM modules
   on certain platforms, such as FreeBSD and SuSE Linux Enterprise.

 * I/O logging is now supported for commands run in background mode
   (using sudo's -b flag).

 * Group ownership of the sudoers file is now only enforced when
   the file mode on sudoers allows group readability or writability.

 * Visudo now checks the contents of an alias and warns about cycles
   when the alias is expanded.

 * If the user specifies a group via sudo's -g option that matches
   the target user's group in the password database, it is now
   allowed even if no groups are present in the Runas_Spec.

 * The sudo Makefiles now have more complete dependencies which are
   automatically generated instead of being maintained manually.

 * The "use_pty" sudoers option is now correctly passed back to the
   sudo front end.  This was missing in previous versions of sudo
   1.8 which prevented "use_pty" from being honored.

 * "sudo -i command" now works correctly with the bash version
   2.0 and higher.  Previously, the .bash_profile would not be
   sourced prior to running the command unless bash was built with
   NON_INTERACTIVE_LOGIN_SHELLS defined.

 * When matching groups in the sudoers file, sudo will now match
   based on the name of the group instead of the group ID. This can
   substantially reduce the number of group lookups for sudoers
   files that contain a large number of groups.

 * Multi-factor authentication is now supported on AIX.

 * Added support for non-RFC 4517 compliant LDAP servers that require
   that seconds be present in a timestamp, such as Tivoli Directory Server.

 * If the group vector is to be preserved, the PATH search for the
   command is now done with the user's original group vector.

 * For LDAP-based sudoers, the "runas_default" sudoOption now works
   properly in a sudoRole that contains a sudoCommand.

 * Spaces in command line arguments for "sudo -s" and "sudo -i" are
   now escaped with a backslash when checking the security policy.

What's new in Sudo 1.8.1p2?

 * Two-character CIDR-style IPv4 netmasks are now matched correctly
   in the sudoers file.

 * A build error with MIT Kerberos V has been resolved.

 * A crash on HP-UX in the sudoers plugin when wildcards are
   present in the sudoers file has been resolved.

 * Sudo now works correctly on Tru64 Unix again.

What's new in Sudo 1.8.1p1?

 * Fixed a problem on AIX where sudo was unable to set the final
   UID if the PAM module modified the effective UID.

 * A non-existent includedir is now treated the same as an empty
   directory and not reported as an error.

 * Removed extraneous parens in LDAP filter when sudoers_search_filter
   is enabled that can cause an LDAP search error.

 * Fixed a "make -j" problem for "make install".

What's new in Sudo 1.8.1?

 * A new LDAP setting, sudoers_search_filter, has been added to
   ldap.conf.  This setting can be used to restrict the set of
   records returned by the LDAP query.  Based on changes from Matthew
   Thomas.

 * White space is now permitted within a User_List when used in
   conjunction with a per-user Defaults definition.

 * A group ID (%#GID) may now be specified in a User_List or Runas_List.
   Likewise, for non-Unix groups the syntax is %:#GID.

 * Support for double-quoted words in the sudoers file has been fixed.
   The change in 1.7.5 for escaping the double quote character
   caused the double quoting to only be available at the beginning
   of an entry.

 * The fix for resuming a suspended shell in 1.7.5 caused problems
   with resuming non-shells on Linux.  Sudo will now save the process
   group ID of the program it is running on suspend and restore it
   when resuming, which fixes both problems.

 * A bug that could result in corrupted output in "sudo -l" has been
   fixed.

 * Sudo will now create an entry in the utmp (or utmpx) file when
   allocating a pseudo-tty (e.g. when logging I/O).  The "set_utmp"
   and "utmp_runas" sudoers file options can be used to control this.
   Other policy plugins may use the "set_utmp" and "utmp_user"
   entries in the command_info list.

 * The sudoers policy now stores the TSID field in the logs
   even when the "iolog_file" sudoers option is defined to a value
   other than %{sessid}.  Previously, the TSID field was only
   included in the log file when the "iolog_file" option was set
   to its default value.

 * The sudoreplay utility now supports arbitrary session IDs.
   Previously, it would only work with the base-36 session IDs
   that the sudoers plugin uses by default.

 * Sudo now passes "run_shell=true" to the policy plugin in the
   settings list when sudo's -s command line option is specified.
   The sudoers policy plugin uses this to implement the "set_home"
   sudoers option which was missing from sudo 1.8.0.

 * The "noexec" functionality has been moved out of the sudoers
   policy plugin and into the sudo front-end, which matches the
   behavior documented in the plugin writer's guide.  As a result,
   the path to the noexec file is now specified in the sudo.conf
   file instead of the sudoers file.

 * On Solaris 10, the PRIV_PROC_EXEC privilege is now used to
   implement the "noexec" feature.  Previously, this was implemented
   via the LD_PRELOAD environment variable.

 * The exit values for "sudo -l", "sudo -v" and "sudo -l command"
   have been fixed in the sudoers policy plugin.

 * The sudoers policy plugin now passes the login class, if any,
   back to the sudo front-end.

 * The sudoers policy plugin was not being linked with requisite
   libraries in certain configurations.

 * Sudo now parses command line arguments before loading any plugins.
   This allows "sudo -V" or "sudo -h" to work even if there is a problem
   with sudo.conf

 * Plugins are now linked with the static version of libgcc to allow
   the plugin to run on a system where no shared libgcc is installed,
   or where it is installed in a different location.

What's new in Sudo 1.8.0?

 * Sudo has been refactored to use a modular framework that can
   support third-party policy and I/O logging plugins.  The default
   plugin is "sudoers" which provides the traditional sudo functionality.
   See the sudo_plugin manual for details on the plugin API and the
   sample in the plugins directory for a simple example.

What's new in Sudo 1.7.5?

 * When using visudo in check mode, a file named "-" may be used to
   check sudoers data on the standard input.

 * Sudo now only fetches shadow password entries when using the
   password database directly for authentication.

 * Password and group entries are now cached using the same key
   that was used to look them up.  This fixes a problem when looking
   up entries by name if the name in the retrieved entry does not
   match the name used to look it up.  This may happen on some systems
   that do case insensitive lookups or that truncate long names.

 * GCC will no longer display warnings on glibc systems that use
   the warn_unused_result attribute for write(2) and other system calls.

 * If a PAM account management module denies access, sudo now prints
   a more useful error message and stops trying to validate the user.

 * Fixed a potential hang on idle systems when the sudo-run process
   exits immediately.

 * Sudo now includes a copy of zlib that will be used on systems
   that do not have zlib installed.

 * The --with-umask-override configure flag has been added to enable
   the "umask_override" sudoers Defaults option at build time.

 * Sudo now unblocks all signals on startup to avoid problems caused
   by the parent process changing the default signal mask.

 * LDAP Sudoers entries may now specify a time period for which
   the entry is valid.  This requires an updated sudoers schema
   that includes the sudoNotBefore and sudoNotAfter attributes.
   Support for timed entries must be explicitly enabled in the
   ldap.conf file.  Based on changes from Andreas Mueller.

 * LDAP Sudoers entries may now specify a sudoOrder attribute that
   determines the order in which matching entries are applied.  The
   last matching entry is used, just like file-based sudoers.  This
   requires an updated sudoers schema that includes the sudoOrder
   attribute.  Based on changes from Andreas Mueller.

 * When run as sudoedit, or when given the -e flag, sudo now treats
   command line arguments as pathnames.  This means that slashes
   in the sudoers file entry must explicitly match slashes in
   the command line arguments.  As a result, and entry such as:
	user ALL = sudoedit /etc/*
   will allow editing of /etc/motd but not /etc/security/default.

 * NETWORK_TIMEOUT is now an alias for BIND_TIMELIMIT in ldap.conf for
   compatibility with OpenLDAP configuration files.

 * The LDAP API TIMEOUT parameter is now honored in ldap.conf.

 * The I/O log directory may now be specified in the sudoers file.

 * Sudo will no longer refuse to run if the sudoers file is writable
   by root.

 * Sudo now performs command line escaping for "sudo -s" and "sudo -i"
   after validating the command so the sudoers entries do not need
   to include the backslashes.

 * Logging and email sending are now done in the locale specified
   by the "sudoers_locale" setting ("C" by default).  Email send by
   sudo now includes MIME headers when "sudoers_locale" is not "C".

 * The configure script has a new option, --disable-env-reset, to
   allow one to change the default for the sudoers Default setting
   "env_reset" at compile time.

 * When logging "sudo -l command", sudo will now prepend "list "
   to the command in the log line to distinguish between an
   actual command invocation in the logs.

 * Double-quoted group and user names may now include escaped double
   quotes as part of the name.  Previously this was a parse error.

 * Sudo once again restores the state of the signal handlers it
   modifies before executing the command.  This allows sudo to be
   used with the nohup command.

 * Resuming a suspended shell now works properly when I/O logging
   is not enabled (the I/O logging case was already correct).

What's new in Sudo 1.7.4p6?

 * A bug has been fixed in the I/O logging support that could cause
   visual artifacts in full-screen programs such as text editors.

What's new in Sudo 1.7.4p5?

 * A bug has been fixed that would allow a command to be run without the
   user entering a password when sudo's -g flag is used without the -u flag.

 * If user has no supplementary groups, sudo will now fall back on checking
   the group file explicitly, which restores historic sudo behavior.

 * A crash has been fixed when sudo's -g flag is used without the -u flag
   and the sudoers file contains an entry with no runas user or group listed.

 * A crash has been fixed when the Solaris project support is enabled
   and sudo's -g flag is used without the -u flag.

 * Sudo no longer exits with an error when support for auditing is
   compiled in but auditing is not enabled.

 * Fixed a bug introduced in sudo 1.7.3 where the ticket file was not
   being honored when the "targetpw" sudoers Defaults option was enabled.

 * The LOG_INPUT and LOG_OUTPUT tags in sudoers are now parsed correctly.

 * A crash has been fixed in "sudo -l" when sudo is built with auditing
   support and the user is not allowed to run any commands on the host.

What's new in Sudo 1.7.4p4?

 * A potential security issue has been fixed with respect to the handling
   of sudo's -g command line option when -u is also specified.  The flaw
   may allow an attacker to run commands as a user that is not authorized
   by the sudoers file.

 * A bug has been fixed where "sudo -l" output was incomplete if multiple
   sudoers sources were defined in nsswitch.conf and there was an error
   querying one of the sources.

 * The log_input, log_output, and use_pty sudoers options now work correctly
   on AIX.  Previously, sudo would hang if they were enabled.

 * The "make install" target now works correctly when sudo is built in a
   directory other than the source directory.

 * The "runas_default" sudoers setting now works properly in a per-command
   Defaults line.

 * Suspending and resuming the bash shell when PAM is in use now works
   correctly.  The SIGCONT signal was not propagated to the child process.

What's new in Sudo 1.7.4p3?

 * A bug has been fixed where duplicate HOME environment variables could be
   present when the env_reset setting was disabled and the always_set_home
   setting was enabled in sudoers.

 * The value of sysconfdir is now substituted into the path to the sudoers.d
   directory in the installed sudoers file.

 * Compilation problems on IRIX and other platforms have been fixed.

 * If multiple PAM "auth" actions are specified and the user enters ^C at
   the password prompt, sudo will no longer prompt for a password for any
   subsequent "auth" actions.  Previously it was necessary to enter ^C for
   each "auth" action.

What's new in Sudo 1.7.4p2?

 * A bug where sudo could spin in a busy loop waiting for the child process
   has been fixed.

What's new in Sudo 1.7.4p1?

 * A bug introduced in sudo 1.7.3 that prevented the -k and -K options from
   functioning when the tty_tickets sudoers option is enabled has been fixed.

 * Sudo no longer prints a warning when the -k or -K options are specified
   and the ticket file does not exist.

 * It is now easier to cross-compile sudo.

What's new in Sudo 1.7.4?

 * Sudoedit will now preserve the file extension in the name of the
   temporary file being edited.  The extension is used by some
   editors (such as emacs) to choose the editing mode.

 * Time stamp files have moved from /var/run/sudo to either /var/db/sudo,
   /var/lib/sudo or /var/adm/sudo.  The directories are checked for
   existence in that order.  This prevents users from receiving the
   sudo lecture every time the system reboots.  Time stamp files older
   than the boot time are ignored on systems where it is possible to
   determine this.

 * The tty_tickets sudoers option is now enabled by default.

 * Ancillary documentation (README files, LICENSE, etc) is now installed
   in a sudo documentation directory.

 * Sudo now recognizes "tls_cacert" as an alias for "tls_cacertfile"
   in ldap.conf.

 * Defaults settings that are tied to a user, host or command may
   now include the negation operator.  For example:
	Defaults:!millert lecture
   will match any user but millert.

 * The default PATH environment variable, used when no PATH variable
    exists, now includes /usr/sbin and /sbin.

 * Sudo now uses polypkg (https://github.com/OneIdentity/Polypkg)
   for cross-platform packing.

 * On Linux, sudo will now restore the nproc resource limit before
   executing a command, unless the limit appears to have been modified
   by pam_limits.  This avoids a problem with bash scripts that open
   more than 32 descriptors on SuSE Linux, where sysconf(_SC_CHILD_MAX)
   will return -1 when RLIMIT_NPROC is set to RLIMIT_UNLIMITED (-1).

 * The HOME and MAIL environment variables are now reset based on the
   target user's password database entry when the env_reset sudoers option
   is enabled (which is the case in the default configuration).  Users
   wishing to preserve the original values should use a sudoers entry like:
	Defaults env_keep += HOME
   to preserve the old value of HOME and
	Defaults env_keep += MAIL
   to preserve the old value of MAIL.

 * Fixed a problem in the restoration of the AIX authdb registry setting.

 * Sudo will now fork(2) and wait until the command has completed before
   calling pam_close_session().

 * The default syslog facility is now "authpriv" if the operating system
   supports it, else "auth".

What's new in Sudo 1.7.3?

 * Support for logging I/O for the command being run.
   For more information, see the documentation for the "log_input"
   and "log_output" Defaults options in the sudoers manual.  Also
   see the sudoreplay manual for how to replay I/O log sessions.

 * The use_pty sudoers option can be used to force a command to be
   run in a pseudo-pty, even when I/O logging is not enabled.

 * On some systems, sudo can now detect when a user has logged out
   and back in again when tty-based time stamps are in use.  Supported
   systems include Solaris systems with the devices file system,
   Mac OS X, and Linux systems with the devpts filesystem (pseudo-ttys
   only).

 * On AIX systems, the registry setting in /etc/security/user is
   now taken into account when looking up users and groups.  Sudo
   now applies the correct the user and group ids when running a
   command as a user whose account details come from a different
   source (e.g. LDAP or DCE vs.  local files).

 * Support for multiple 'sudoers_base' and 'uri' entries in ldap.conf.
   When multiple entries are listed, sudo will try each one in the
   order in which they are specified.

 * Sudo's SELinux support should now function correctly when running
   commands as a non-root user and when one of stdin, stdout or stderr
   is not a terminal.

 * Sudo will now use the Linux audit system with configure with
   the --with-linux-audit flag.

 * Sudo now uses mbr_check_membership() on systems that support it
   to determine group membership.  Currently, only Darwin (Mac OS X)
   supports this.

 * When the tty_tickets sudoers option is enabled but there is no
   terminal device, sudo will no longer use or create a tty-based
   ticket file.  Previously, sudo would use a tty name of "unknown".
   As a consequence, if a user has no terminal device, sudo will
   now always prompt for a password.

 * The passwd_timeout and timestamp_timeout options may now be
   specified as floating point numbers for more granular timeout
   values.

 * Negating the fqdn option in sudoers now works correctly when sudo
   is configured with the --with-fqdn option.  In previous versions
   of sudo the fqdn was set before sudoers was parsed.

What's new in Sudo 1.7.2?

 * A new #includedir directive is available in sudoers.  This can be
   used to implement an /etc/sudo.d directory.  Files in an includedir
   are not edited by visudo unless they contain a syntax error.

 * The -g option did not work properly when only setting the group
   (and not the user).  Also, in -l mode the wrong user was displayed
   for sudoers entries where only the group was allowed to be set.

 * Fixed a problem with the alias checking in visudo which
   could prevent visudo from exiting.

 * Sudo will now correctly parse the shell-style /etc/environment
   file format used by pam_env on Linux.

 * When doing password and group database lookups, sudo will only
   cache an entry by name or by id, depending on how the entry was
   looked up.  Previously, sudo would cache by both name and id
   from a single lookup, but this breaks sites that have multiple
   password or group database names that map to the same UID or
   GID.

 * User and group names in sudoers may now be enclosed in double
   quotes to avoid having to escape special characters.

 * BSM audit fixes when changing to a non-root UID.

 * Experimental non-Unix group support.  Currently only works with
   Quest Authorization Services and allows Active Directory groups
   fixes for Minix-3.

 * For Netscape/Mozilla-derived LDAP SDKs the certificate and key
   paths may be specified as a directory or a file.  However, version
   5.0 of the SDK only appears to support using a directory (despite
   documentation to the contrary).  If SSL client initialization
   fails and the certificate or key paths look like they could be
   default file name, strip off the last path element and try again.

 * A setenv() compatibility fix for Linux systems, where a NULL
   value is treated the same as an empty string and the variable
   name is checked against the NULL pointer.

What's new in Sudo 1.7.1?

 * A new Defaults option "pwfeedback" will cause sudo to provide visual
   feedback when the user is entering a password.

 * A new Defaults option "fast_glob" will cause sudo to use the fnmatch()
   function for file name globbing instead of glob().  When this option
   is enabled, sudo will not check the file system when expanding wildcards.
   This is faster but a side effect is that relative paths with wildcard
   will no longer work.

 * New BSM audit support for systems that support it such as FreeBSD
   and Mac OS X.

 * The file name specified with the #include directive may now include
   a %h escape which is expanded to the short form of hostname.

 * The -k flag may now be specified along with a command, causing the
   user's timestamp file to be ignored.

 * New support for Tivoli-based LDAP START_TLS, present in AIX.

 * New support for /etc/netsvc.conf on AIX.

 * The unused alias checks in visudo now handle the case of an alias
   referring to another alias.

What's new in Sudo 1.7.0?

 * Rewritten parser that converts sudoers into a set of data structures.
   This eliminates a number of ordering issues and makes it possible to
   apply sudoers Defaults entries before searching for the command.
   It also adds support for per-command Defaults specifications.

 * Sudoers now supports a #include facility to allow the inclusion of other
   sudoers-format files.

 * Sudo's -l (list) flag has been enhanced:
    o applicable Defaults options are now listed
    o a command argument can be specified for testing whether a user
      may run a specific command.
    o a new -U flag can be used in conjunction with "sudo -l" to allow
      root (or a user with "sudo ALL") list another user's privileges.

 * A new -g flag has been added to allow the user to specify a
   primary group to run the command as.  The sudoers syntax has been
   extended to include a group section in the Runas specification.

 * A UID may now be used anywhere a username is valid.

 * The "secure_path" run-time Defaults option has been restored.

 * Password and group data is now cached for fast lookups.

 * The file descriptor at which sudo starts closing all open files is now
   configurable via sudoers and, optionally, the command line.

 * Visudo will now warn about aliases that are defined but not used.

 * The -i and -s command line flags now take an optional command
   to be run via the shell.  Previously, the argument was passed
   to the shell as a script to run.

 * Improved LDAP support.  SASL authentication may now be used in
   conjunction when connecting to an LDAP server.  The krb5_ccname
   parameter in ldap.conf may be used to enable Kerberos.

 * Support for /etc/nsswitch.conf.  LDAP users may now use nsswitch.conf
   to specify the sudoers order.  E.g.:
	sudoers: ldap files
   to check LDAP, then /etc/sudoers.  The default is "files", even
   when LDAP support is compiled in.  This differs from sudo 1.6
   where LDAP was always consulted first.

 * Support for /etc/environment on AIX and Linux.  If sudo is run
   with the -i flag, the contents of /etc/environment are used to
   populate the new environment that is passed to the command being
   run.

 * If no terminal is available or if the new -A flag is specified,
   sudo will use a helper program to read the password if one is
   configured.  Typically, this is a graphical password prompter
   such as ssh-askpass.

 * A new Defaults option, "mailfrom" that sets the value of the
   "From:" field in the warning/error mail.  If unspecified, the
   login name of the invoking user is used.

 * A new Defaults option, "env_file" that refers to a file containing
   environment variables to be set in the command being run.

 * A new flag, -n, may be used to indicate that sudo should not
   prompt the user for a password and, instead, exit with an error
   if authentication is required.

 * If sudo needs to prompt for a password and it is unable to disable
   echo (and no askpass program is defined), it will refuse to run
   unless the "visiblepw" Defaults option has been specified.

 * Prior to version 1.7.0, hitting enter/return at the Password: prompt
   would exit sudo.  In sudo 1.7.0 and beyond, this is treated as
   an empty password.  To exit sudo, the user must press ^C or ^D
   at the prompt.

 * visudo will now check the sudoers file owner and mode in -c (check)
   mode when the -s (strict) flag is specified.

 * A new Defaults option "umask_override" will cause sudo to set the
   umask specified in sudoers even if it is more permissive than the
   invoking user's umask.<|MERGE_RESOLUTION|>--- conflicted
+++ resolved
@@ -1,5 +1,3 @@
-<<<<<<< HEAD
-=======
 What's new in Sudo 1.9.13
 
  * Fixed a bug running relative commands via sudo when "log_subcmds"
@@ -104,7 +102,6 @@
  * A missing include file in sudoers is no longer a fatal error
    unless the error_recovery plugin argument has been set to false.
 
->>>>>>> a80dcc6a
 What's new in Sudo 1.9.12p2
 
  * Fixed a compilation error on Linux/aarch64.  GitHub issue #197.

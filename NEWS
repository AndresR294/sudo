--- conflicted
+++ resolved
@@ -39,12 +39,9 @@
    another.  Additionally, if no authentication was performed, the
    PAM session would never be closed.
 
-<<<<<<< HEAD
-=======
  * Sudo will now work correctly with LDAP-based sudoers using TLS
    or SSL on Debian systems.
 
->>>>>>> a4378bd9
 What's new in Sudo 1.8.2?
 
  * Sudo, visudo, sudoreplay and the sudoers plug-in now have natural

--- conflicted
+++ resolved
@@ -1,5 +1,3 @@
-<<<<<<< HEAD
-=======
 What's new in Sudo 1.8.12
 
  * The embedded copy of zlib has been upgraded to version 1.2.8 and
@@ -74,7 +72,6 @@
  * The TZ environment variable is now checked for safety instead
    of simply being copied to the environment of the command.
 
->>>>>>> 0414ea45
 What's new in Sudo 1.8.11p2
 
  * Fixed a bug where dynamic shared objects loaded from a plugin
@@ -106,11 +103,7 @@
  * Fixed a "make check" failure for ttyname when stdin is closed and
    stdout and stderr are redirected to a different tty.  Bug #643
 
-<<<<<<< HEAD
- * Added BASH_FUNC_* to environment blacklist to match newer-style
-=======
  * Added BASH_FUNC_* to the environment blacklist to match newer-style
->>>>>>> 0414ea45
    bash functions.
 
 What's new in Sudo 1.8.11

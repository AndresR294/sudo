--- conflicted
+++ resolved
@@ -78,9 +78,6 @@
 autoconf:
 	autoconf -I m4
 
-<<<<<<< HEAD
-# The 1.8 branch started February 25, 2011
-=======
 depend:
 	$(srcdir)/mkdep.pl compat/Makefile.in common/Makefile.in \
 	    plugins/sudoers/Makefile.in plugins/sample/Makefile.in \
@@ -91,7 +88,7 @@
 	    --file plugins/sample_group/Makefile --file src/Makefile \
 	    --file zlib/Makefile
 
->>>>>>> 78e23594
+# The 1.8 branch started February 25, 2011
 ChangeLog:
 	if test -d $(srcdir)/.hg && cd $(srcdir); then \
 	    if hg log --style=changelog -b 1.8 > $@.tmp && hg log --style=changelog -b default --date '<2011-02-25 21:30:00' >> $@.tmp; then \
